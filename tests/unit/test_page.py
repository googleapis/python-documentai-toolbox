# pylint: disable=protected-access
# -*- coding: utf-8 -*-
# Copyright 2022 Google LLC
#
# Licensed under the Apache License, Version 2.0 (the "License");
# you may not use this file except in compliance with the License.
# You may obtain a copy of the License at
#
#     http://www.apache.org/licenses/LICENSE-2.0
#
# Unless required by applicable law or agreed to in writing, software
# distributed under the License is distributed on an "AS IS" BASIS,
# WITHOUT WARRANTIES OR CONDITIONS OF ANY KIND, either express or implied.
# See the License for the specific language governing permissions and
# limitations under the License.
#


from google.cloud.documentai_toolbox import page
from google.cloud import documentai
import pytest


@pytest.fixture
def docproto():
    with open(
        "tests/unit/resources/0/toolbox_invoice_test-0.json", "r", encoding="utf-8"
    ) as f:
        return documentai.Document.from_json(f.read())


@pytest.fixture
def docproto_form_parser():
    with open(
        "tests/unit/resources/form_parser/pretrained-form-parser-v1.0-2020-09-23_full-output.json",
        "r",
        encoding="utf-8",
    ) as f:
        return documentai.Document.from_json(f.read())


def test_table_to_csv(docproto):
    docproto_page = docproto.pages[0]
    table = page.Table(
<<<<<<< HEAD
        documentai_object=None, header_rows=header_rows, body_rows=body_rows
=======
        documentai_table=docproto_page.tables[0], document_text=docproto.text
>>>>>>> 778e433b
    )

    contents = table.to_csv()

    assert (
        contents
        == """Item Description,Quantity,Price,Amount
Tool A,500,$1.00,$500.00
Service B,1,$900.00,$900.00
Resource C,50,$12.00,$600.00
,,Subtotal,$2000.00
,,Tax,$140.00
,,BALANCE DUE,$2140.00
"""
    )


<<<<<<< HEAD
def test_table_to_csv_with_empty_body_rows():
    header_rows = [["This", "Is", "A", "Header", "Test"]]
    table = page.Table(documentai_object=None, header_rows=header_rows, body_rows=[])
=======
def test_table_to_csv_with_empty_body_rows(docproto):
    docproto_page = docproto.pages[0]
    table = page.Table(
        documentai_table=docproto_page.tables[0], document_text=docproto.text
    )
    table.body_rows = None
>>>>>>> 778e433b

    contents = table.to_csv()

    assert (
        contents
        == """Item Description,Quantity,Price,Amount
"""
    )


<<<<<<< HEAD
def test_table_to_csv_with_empty_header_rows():
    body_rows = [["This"], ["Is"], ["A"], ["Body"], ["Test"]]
    table = page.Table(documentai_object=None, header_rows=[], body_rows=body_rows)
=======
def test_table_to_csv_with_empty_header_rows(docproto):
    docproto_page = docproto.pages[0]
    table = page.Table(
        documentai_table=docproto_page.tables[0], document_text=docproto.text
    )
    table.header_rows = None
>>>>>>> 778e433b

    contents = table.to_csv()

    assert (
        contents
        == """,,,
Tool A,500,$1.00,$500.00
Service B,1,$900.00,$900.00
Resource C,50,$12.00,$600.00
,,Subtotal,$2000.00
,,Tax,$140.00
,,BALANCE DUE,$2140.00
"""
    )


<<<<<<< HEAD
def test_table_to_csv_with_empty_header_rows_and_single_body():
    body_rows = [["Body"]]
    table = page.Table(documentai_object=None, header_rows=[], body_rows=body_rows)
=======
def test_table_to_csv_with_empty_header_rows_and_single_body(docproto):
    docproto_page = docproto.pages[0]
    table = page.Table(
        documentai_table=docproto_page.tables[0], document_text=docproto.text
    )
    table.header_rows = []
    table.body_rows = [[table.body_rows[0][0]]]
>>>>>>> 778e433b

    contents = table.to_csv()
    assert (
        contents
        == """""
Tool A
"""
    )


def test_table_to_dataframe(docproto):
    docproto_page = docproto.pages[0]
    table = page.Table(
<<<<<<< HEAD
        documentai_object=None, header_rows=header_rows, body_rows=body_rows
=======
        documentai_table=docproto_page.tables[0], document_text=docproto.text
>>>>>>> 778e433b
    )
    contents = table.to_dataframe()

    assert len(contents.columns) == 4
    assert len(contents.values) == 6


def test_trim_text():
    input_text = "Sally\nWalker\n"
    output_text = page._trim_text(input_text)

    assert output_text == "Sally Walker"


<<<<<<< HEAD
def test_table_wrapper_from_documentai_object(docproto):
    docproto_page = docproto.pages[0]

    table = page._table_wrapper_from_documentai_object(
        documentai_object=docproto_page.tables[0], text=docproto.text
    )
    assert len(table.body_rows) == 6
    assert len(table.header_rows[0]) == 4


def test_header_for_table_rows_from_documentai_object_rows(docproto):
=======
def test_header_for_table_rows_from_documentai_table_rows(docproto):
>>>>>>> 778e433b
    docproto_page = docproto.pages[0]

    header_rows = page._table_rows_from_documentai_object_rows(
        table_rows=docproto_page.tables[0].header_rows, text=docproto.text
    )
    assert header_rows == [["Item Description", "Quantity", "Price", "Amount"]]


def test_body_for_table_rows_from_documentai_object_rows(docproto):
    docproto_page = docproto.pages[0]

    body_rows = page._table_rows_from_documentai_object_rows(
        table_rows=docproto_page.tables[0].body_rows, text=docproto.text
    )
    assert body_rows == [
        ["Tool A", "500", "$1.00", "$500.00"],
        ["Service B", "1", "$900.00", "$900.00"],
        ["Resource C", "50", "$12.00", "$600.00"],
        ["", "", "Subtotal", "$2000.00"],
        ["", "", "Tax", "$140.00"],
        ["", "", "BALANCE DUE", "$2140.00"],
    ]


def test_text_from_element_with_layout(docproto):
    docproto_page = docproto.pages[0]

    text = page._text_from_layout(
        layout=docproto_page.paragraphs[0].layout, text=docproto.text
    )

    assert text == "Invoice\n"


<<<<<<< HEAD
def test_get_blocks(docproto):

    wrapped_page = page.Page(documentai_object=docproto.pages[0], text=docproto.text)

    docproto_blocks = docproto.pages[0].blocks

    blocks = page._get_blocks(blocks=docproto_blocks, page=wrapped_page)

    assert len(blocks) == 31
    assert blocks[0].text == "Invoice\n"
    assert blocks[0].hocr_bounding_box == "bbox 1310 220 1534 282"
    # checking cached value
    assert blocks[0].text == "Invoice\n"
    assert blocks[0].hocr_bounding_box == "bbox 1310 220 1534 282"


def test_get_paragraphs(docproto):
    wrapped_page = page.Page(documentai_object=docproto.pages[0], text=docproto.text)
    docproto_paragraphs = docproto.pages[0].paragraphs

    paragraphs = page._get_paragraphs(paragraphs=docproto_paragraphs, page=wrapped_page)

    assert len(paragraphs) == 31
    assert paragraphs[0].text == "Invoice\n"
    assert paragraphs[0].hocr_bounding_box == "bbox 1310 220 1534 282"
    # checking cached value
    assert paragraphs[0].text == "Invoice\n"
    assert paragraphs[0].hocr_bounding_box == "bbox 1310 220 1534 282"


def test_get_lines(docproto):
    wrapped_page = page.Page(documentai_object=docproto.pages[0], text=docproto.text)
    docproto_lines = docproto.pages[0].lines

    lines = page._get_lines(lines=docproto_lines, page=wrapped_page)

    assert len(lines) == 37
    assert lines[36].text == "Supplies used for Project Q.\n"
    assert lines[36].hocr_bounding_box == "bbox 223 1781 620 1818"
    # checking cached value
    assert lines[36].text == "Supplies used for Project Q.\n"
    assert lines[36].hocr_bounding_box == "bbox 223 1781 620 1818"


def test_get_tokens(docproto):
    wrapped_page = page.Page(documentai_object=docproto.pages[0], text=docproto.text)
    wrapped_page.tokens = []
    docproto_tokens = docproto.pages[0].tokens

    tokens = page._get_tokens(tokens=docproto_tokens, page=wrapped_page)

    assert len(tokens) == 86
    assert tokens[85].text == "Q.\n"
    assert tokens[85].hocr_bounding_box == "bbox 585 1781 620 1818"
    # checking cached value
    assert tokens[85].text == "Q.\n"
    assert tokens[85].hocr_bounding_box == "bbox 585 1781 620 1818"


def test_get_form_fields(docproto_form_parser):
    docproto_form_fields = docproto_form_parser.pages[0].form_fields

    form_fields = page._get_form_fields(
        form_fields=docproto_form_fields, text=docproto_form_parser.text
    )

    assert len(form_fields) == 17
    assert form_fields[4].field_name == "Occupation:"
    assert form_fields[4].field_value == "Software Engineer"


=======
>>>>>>> 778e433b
# Class init Tests


def test_FormField(docproto_form_parser):
    documentai_formfield = docproto_form_parser.pages[0].form_fields[4]
    form_field = page.FormField(
<<<<<<< HEAD
        documentai_object=docai_form_field,
        field_name="Name:",
        field_value="Sally Walker",
=======
        documentai_formfield=documentai_formfield,
        document_text=docproto_form_parser.text,
>>>>>>> 778e433b
    )

    assert form_field.field_name == "Occupation:"
    assert form_field.field_value == "Software Engineer"


<<<<<<< HEAD
def test_Table():
    header_rows = [
        ["This", "Is", "A", "Header", "Test"],
        ["", "", "A", "Sub", "Header"],
    ]
    body_rows = [["This", "Is", "A", "Body", "Test"], ["1", "2", "3", "4", "5"]]
    table = page.Table(
        documentai_object=None, header_rows=header_rows, body_rows=body_rows
=======
def test_Block(docproto):
    docai_block = docproto.pages[0].blocks[0]
    block = page.Block(documentai_block=docai_block, document_text=docproto.text)

    assert block.text == "Invoice\n"


def test_Paragraph(docproto):
    docai_paragraph = docproto.pages[0].paragraphs[0]
    paragraph = page.Paragraph(
        documentai_paragraph=docai_paragraph, document_text=docproto.text
    )

    assert paragraph.text == "Invoice\n"


def test_Line(docproto):
    docai_line = docproto.pages[0].lines[36]
    line = page.Paragraph(documentai_paragraph=docai_line, document_text=docproto.text)

    assert line.text == "Supplies used for Project Q.\n"


def test_Table(docproto):
    docproto_page = docproto.pages[0]
    table = page.Table(
        documentai_table=docproto_page.tables[0], document_text=docproto.text
>>>>>>> 778e433b
    )

    assert len(table.body_rows) == 6
    assert len(table.header_rows[0]) == 4


def test_to_hocr(docproto):
    wrapped_page = page.Page(documentai_object=docproto.pages[0], text=docproto.text)
    hocr_str = wrapped_page.to_hocr("docproto-test")

    with open("tests/unit/resources/expected_hocr_page_0.txt", "r") as f:
        expected = f.read()

    assert hocr_str == expected


def test_get_hocr_bounding_box(docproto):
    hocr_bounding_box_normalized = page._get_hocr_bounding_box(
        element_with_layout=docproto.pages[0], dimension=docproto.pages[0].dimension
    )

    assert hocr_bounding_box_normalized == "bbox 0 0 1758 2275"

    hocr_bounding_box_with_vertices = page._get_hocr_bounding_box(
        element_with_layout=docproto.pages[0].blocks[0],
        dimension=docproto.pages[0].dimension,
    )

    assert hocr_bounding_box_with_vertices == "bbox 1310 220 1534 282"


def test_get_xy(docproto):
    max_x, max_y = page._get_xy(
        docproto.pages[0], docproto.pages[0].dimension, False, False
    )
    min_x, min_y = page._get_xy(
        docproto.pages[0], docproto.pages[0].dimension, False, True
    )
    normalized_max_x, normalized_max_y = page._get_xy(
        docproto.pages[0], docproto.pages[0].dimension, True, False
    )
    normalized_min_x, normalized_min_y = page._get_xy(
        docproto.pages[0], docproto.pages[0].dimension, True, True
    )

    assert max_x == 1758 and max_y == 2275

    assert min_x == 0 and min_y == 0

    assert normalized_min_x == 0.0 and normalized_min_y == 0.0

    assert normalized_max_x == 3090564.0 and normalized_max_y == 5175625.0


def test_Page(docproto):
    docproto_page = docproto.pages[0]
<<<<<<< HEAD
    wrapped_page = page.Page(documentai_object=docproto_page, text=docproto.text)
=======
    wrapped_page = page.Page(documentai_page=docproto_page, document_text=docproto.text)

    assert "Invoice" in wrapped_page.text
    assert wrapped_page.page_number == 1
>>>>>>> 778e433b

    assert len(wrapped_page.lines) == 37
    assert len(wrapped_page.paragraphs) == 31
    assert len(wrapped_page.blocks) == 31
<<<<<<< HEAD
    assert len(wrapped_page.tokens) == 86
=======
    assert len(wrapped_page.form_fields) == 13
>>>>>>> 778e433b

    assert wrapped_page.lines[0].text == "Invoice\n"
    assert wrapped_page.lines[0].tokens[0].text == "Invoice\n"
    assert len(wrapped_page.lines[0].tokens) == 1

    assert wrapped_page.paragraphs[30].text == "Supplies used for Project Q.\n"
<<<<<<< HEAD
    assert len(wrapped_page.paragraphs[30].lines) == 1
    assert wrapped_page.paragraphs[30].lines[0].text == "Supplies used for Project Q.\n"
    assert wrapped_page.paragraphs[30].lines[0].tokens[0].text == "Supplies "

    assert wrapped_page.blocks[30].text == "Supplies used for Project Q.\n"
    assert (
        wrapped_page.blocks[30].paragraphs[0].text == "Supplies used for Project Q.\n"
    )
    assert (
        wrapped_page.blocks[30].paragraphs[0].lines[0].text
        == "Supplies used for Project Q.\n"
    )
    assert wrapped_page.blocks[30].paragraphs[0].lines[0].tokens[0].text == "Supplies "
    assert wrapped_page.tokens[85].text == "Q.\n"

    assert wrapped_page.hocr_bounding_box == "bbox 0 0 1758 2275"
    # checking cached value
    assert wrapped_page.hocr_bounding_box == "bbox 0 0 1758 2275"
=======
    assert wrapped_page.blocks[30].text == "Supplies used for Project Q.\n"
    assert wrapped_page.form_fields[0].field_name == "BALANCE DUE"
    assert wrapped_page.form_fields[0].field_value == "$2140.00"
>>>>>>> 778e433b
<|MERGE_RESOLUTION|>--- conflicted
+++ resolved
@@ -42,11 +42,7 @@
 def test_table_to_csv(docproto):
     docproto_page = docproto.pages[0]
     table = page.Table(
-<<<<<<< HEAD
-        documentai_object=None, header_rows=header_rows, body_rows=body_rows
-=======
-        documentai_table=docproto_page.tables[0], document_text=docproto.text
->>>>>>> 778e433b
+        documentai_object=docproto_page.tables[0], document_text=docproto.text
     )
 
     contents = table.to_csv()
@@ -64,18 +60,12 @@
     )
 
 
-<<<<<<< HEAD
-def test_table_to_csv_with_empty_body_rows():
-    header_rows = [["This", "Is", "A", "Header", "Test"]]
-    table = page.Table(documentai_object=None, header_rows=header_rows, body_rows=[])
-=======
 def test_table_to_csv_with_empty_body_rows(docproto):
     docproto_page = docproto.pages[0]
     table = page.Table(
-        documentai_table=docproto_page.tables[0], document_text=docproto.text
+        documentai_object=docproto_page.tables[0], document_text=docproto.text
     )
     table.body_rows = None
->>>>>>> 778e433b
 
     contents = table.to_csv()
 
@@ -86,18 +76,12 @@
     )
 
 
-<<<<<<< HEAD
-def test_table_to_csv_with_empty_header_rows():
-    body_rows = [["This"], ["Is"], ["A"], ["Body"], ["Test"]]
-    table = page.Table(documentai_object=None, header_rows=[], body_rows=body_rows)
-=======
 def test_table_to_csv_with_empty_header_rows(docproto):
     docproto_page = docproto.pages[0]
     table = page.Table(
-        documentai_table=docproto_page.tables[0], document_text=docproto.text
+        documentai_object=docproto_page.tables[0], document_text=docproto.text
     )
     table.header_rows = None
->>>>>>> 778e433b
 
     contents = table.to_csv()
 
@@ -114,19 +98,13 @@
     )
 
 
-<<<<<<< HEAD
-def test_table_to_csv_with_empty_header_rows_and_single_body():
-    body_rows = [["Body"]]
-    table = page.Table(documentai_object=None, header_rows=[], body_rows=body_rows)
-=======
 def test_table_to_csv_with_empty_header_rows_and_single_body(docproto):
     docproto_page = docproto.pages[0]
     table = page.Table(
-        documentai_table=docproto_page.tables[0], document_text=docproto.text
+        documentai_object=docproto_page.tables[0], document_text=docproto.text
     )
     table.header_rows = []
     table.body_rows = [[table.body_rows[0][0]]]
->>>>>>> 778e433b
 
     contents = table.to_csv()
     assert (
@@ -140,11 +118,7 @@
 def test_table_to_dataframe(docproto):
     docproto_page = docproto.pages[0]
     table = page.Table(
-<<<<<<< HEAD
-        documentai_object=None, header_rows=header_rows, body_rows=body_rows
-=======
-        documentai_table=docproto_page.tables[0], document_text=docproto.text
->>>>>>> 778e433b
+        documentai_object=docproto_page.tables[0], document_text=docproto.text
     )
     contents = table.to_dataframe()
 
@@ -159,7 +133,6 @@
     assert output_text == "Sally Walker"
 
 
-<<<<<<< HEAD
 def test_table_wrapper_from_documentai_object(docproto):
     docproto_page = docproto.pages[0]
 
@@ -171,9 +144,6 @@
 
 
 def test_header_for_table_rows_from_documentai_object_rows(docproto):
-=======
-def test_header_for_table_rows_from_documentai_table_rows(docproto):
->>>>>>> 778e433b
     docproto_page = docproto.pages[0]
 
     header_rows = page._table_rows_from_documentai_object_rows(
@@ -208,7 +178,6 @@
     assert text == "Invoice\n"
 
 
-<<<<<<< HEAD
 def test_get_blocks(docproto):
 
     wrapped_page = page.Page(documentai_object=docproto.pages[0], text=docproto.text)
@@ -280,38 +249,20 @@
     assert form_fields[4].field_value == "Software Engineer"
 
 
-=======
->>>>>>> 778e433b
 # Class init Tests
 
 
 def test_FormField(docproto_form_parser):
     documentai_formfield = docproto_form_parser.pages[0].form_fields[4]
     form_field = page.FormField(
-<<<<<<< HEAD
-        documentai_object=docai_form_field,
-        field_name="Name:",
-        field_value="Sally Walker",
-=======
-        documentai_formfield=documentai_formfield,
+        documentai_object=documentai_formfield,
         document_text=docproto_form_parser.text,
->>>>>>> 778e433b
     )
 
     assert form_field.field_name == "Occupation:"
     assert form_field.field_value == "Software Engineer"
 
 
-<<<<<<< HEAD
-def test_Table():
-    header_rows = [
-        ["This", "Is", "A", "Header", "Test"],
-        ["", "", "A", "Sub", "Header"],
-    ]
-    body_rows = [["This", "Is", "A", "Body", "Test"], ["1", "2", "3", "4", "5"]]
-    table = page.Table(
-        documentai_object=None, header_rows=header_rows, body_rows=body_rows
-=======
 def test_Block(docproto):
     docai_block = docproto.pages[0].blocks[0]
     block = page.Block(documentai_block=docai_block, document_text=docproto.text)
@@ -339,7 +290,6 @@
     docproto_page = docproto.pages[0]
     table = page.Table(
         documentai_table=docproto_page.tables[0], document_text=docproto.text
->>>>>>> 778e433b
     )
 
     assert len(table.body_rows) == 6
@@ -396,35 +346,30 @@
 
 def test_Page(docproto):
     docproto_page = docproto.pages[0]
-<<<<<<< HEAD
-    wrapped_page = page.Page(documentai_object=docproto_page, text=docproto.text)
-=======
-    wrapped_page = page.Page(documentai_page=docproto_page, document_text=docproto.text)
+
+    wrapped_page = page.Page(documentai_object=docproto_page, document_text=docproto.text)
 
     assert "Invoice" in wrapped_page.text
     assert wrapped_page.page_number == 1
->>>>>>> 778e433b
 
     assert len(wrapped_page.lines) == 37
     assert len(wrapped_page.paragraphs) == 31
     assert len(wrapped_page.blocks) == 31
-<<<<<<< HEAD
     assert len(wrapped_page.tokens) == 86
-=======
     assert len(wrapped_page.form_fields) == 13
->>>>>>> 778e433b
+
 
     assert wrapped_page.lines[0].text == "Invoice\n"
     assert wrapped_page.lines[0].tokens[0].text == "Invoice\n"
     assert len(wrapped_page.lines[0].tokens) == 1
 
     assert wrapped_page.paragraphs[30].text == "Supplies used for Project Q.\n"
-<<<<<<< HEAD
     assert len(wrapped_page.paragraphs[30].lines) == 1
     assert wrapped_page.paragraphs[30].lines[0].text == "Supplies used for Project Q.\n"
     assert wrapped_page.paragraphs[30].lines[0].tokens[0].text == "Supplies "
 
     assert wrapped_page.blocks[30].text == "Supplies used for Project Q.\n"
+
     assert (
         wrapped_page.blocks[30].paragraphs[0].text == "Supplies used for Project Q.\n"
     )
@@ -438,8 +383,6 @@
     assert wrapped_page.hocr_bounding_box == "bbox 0 0 1758 2275"
     # checking cached value
     assert wrapped_page.hocr_bounding_box == "bbox 0 0 1758 2275"
-=======
-    assert wrapped_page.blocks[30].text == "Supplies used for Project Q.\n"
+
     assert wrapped_page.form_fields[0].field_name == "BALANCE DUE"
     assert wrapped_page.form_fields[0].field_value == "$2140.00"
->>>>>>> 778e433b
