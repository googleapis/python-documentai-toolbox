# -*- coding: utf-8 -*-
# Copyright 2023 Google LLC
#
# Licensed under the Apache License, Version 2.0 (the "License");
# you may not use this file except in compliance with the License.
# You may obtain a copy of the License at
#
#     http://www.apache.org/licenses/LICENSE-2.0
#
# Unless required by applicable law or agreed to in writing, software
# distributed under the License is distributed on an "AS IS" BASIS,
# WITHOUT WARRANTIES OR CONDITIONS OF ANY KIND, either express or implied.
# See the License for the specific language governing permissions and
# limitations under the License.

import pytest

from google.cloud import storage
from google.cloud.documentai_toolbox import gcs_utilities

# try/except added for compatibility with python < 3.8
try:
    from unittest import mock
except ImportError:  # pragma: NO COVER
    import mock


test_bucket = "test-directory"
test_prefix = "documentai/input"


@mock.patch("google.cloud.documentai_toolbox.utilities.gcs_utilities.storage")
def test_get_bytes(mock_storage):
    client = mock_storage.Client.return_value
    mock_bucket = mock.Mock()
    client.Bucket.return_value = mock_bucket

    mock_ds_store = mock.Mock(name=[])
    mock_ds_store.name = "DS_Store"

    mock_blob1 = mock.Mock(name=[])
    mock_blob1.name = "gs://test-directory/1/test-annotations.json"
    mock_blob1.download_as_bytes.return_value = (
        "gs://test-directory/1/test-annotations.json"
    )

    mock_blob2 = mock.Mock(name=[])
    mock_blob2.name = "gs://test-directory/1/test-config.json"
    mock_blob2.download_as_bytes.return_value = "gs://test-directory/1/test-config.json"

    mock_blob3 = mock.Mock(name=[])
    mock_blob3.name = "gs://test-directory/1/test.pdf"
    mock_blob3.download_as_bytes.return_value = "gs://test-directory/1/test.pdf"

    client.list_blobs.return_value = [mock_ds_store, mock_blob1, mock_blob2, mock_blob3]

    actual = gcs_utilities.get_bytes(
        gcs_bucket_name="bucket",
        gcs_prefix="prefix",
    )

    assert actual == [
        "gs://test-directory/1/test-annotations.json",
        "gs://test-directory/1/test-config.json",
    ]


def test_split_gcs_uri_with_valid_format():
    gcs_uri = "gs://test-bucket/test-directory/1/"
    bucket, prefix = gcs_utilities.split_gcs_uri(gcs_uri)

    assert bucket == "test-bucket"
    assert prefix == "test-directory/1/"


def test_split_gcs_uri_with_invalid_format():
    with pytest.raises(
        ValueError,
        match="gcs_uri must follow format 'gs://{bucket_name}/{gcs_prefix}'.",
    ):
        gcs_uri = "test-bucket/test-directory/1/"
        gcs_utilities.split_gcs_uri(gcs_uri)


@mock.patch("google.cloud.documentai_toolbox.utilities.gcs_utilities.storage")
def test_list_gcs_document_tree_with_one_folder(mock_storage):
    client = mock_storage.Client.return_value

    mock_bucket = mock.Mock()

    client.Bucket.return_value = mock_bucket

    blobs = [
        storage.Blob(
            name="gs://test-directory/1/test_shard1.json",
            bucket="gs://test-directory/1",
        ),
        storage.Blob(
            name="gs://test-directory/1/test_shard2.json",
            bucket="gs://test-directory/1",
        ),
        storage.Blob(
            name="gs://test-directory/1/test_shard3.json",
            bucket="gs://test-directory/1",
        ),
    ]

    client.list_blobs.return_value = blobs

    doc_list = gcs_utilities.list_gcs_document_tree(
        gcs_bucket_name="test-directory", gcs_prefix="/"
    )

    mock_storage.Client.assert_called_once()

    assert "gs://test-directory/1" in list(doc_list.keys())


@mock.patch("google.cloud.documentai_toolbox.utilities.gcs_utilities.storage")
def test_list_gcs_document_tree_with_3_documents(mock_storage, capfd):
    client = mock_storage.Client.return_value

    mock_bucket = mock.Mock()

    client.Bucket.return_value = mock_bucket

    blobs = [
        storage.Blob(
            name="gs://test-directory/documentai/output/123456789/1/test_shard1.json",
            bucket="gs://test-directory/documentai/output/123456789/1",
        ),
        storage.Blob(
            name="gs://test-directory/documentai/output/123456789/1/test_shard2.json",
            bucket="gs://test-directory/documentai/output/123456789/1",
        ),
        storage.Blob(
            name="gs://test-directory/documentai/output/123456789/1/test_shard3.json",
            bucket="gs://test-directory/documentai/output/123456789/1",
        ),
    ]

    client.list_blobs.return_value = blobs

    doc_list = gcs_utilities.list_gcs_document_tree(
        gcs_bucket_name="test-directory", gcs_prefix="documentai/output/123456789/1/"
    )

    mock_storage.Client.assert_called_once()

    out, err = capfd.readouterr()

    assert "gs://test-directory/documentai/output/123456789/1" in list(doc_list.keys())


@mock.patch("google.cloud.documentai_toolbox.utilities.gcs_utilities.storage")
def test_list_gcs_document_tree_with_more_than_5_document(mock_storage, capfd):
    client = mock_storage.Client.return_value

    mock_bucket = mock.Mock()

    client.Bucket.return_value = mock_bucket

    blobs = [
        storage.Blob(
            name="gs://test-directory/documentai/output/123456789/1/test_shard1.json",
            bucket="gs://test-directory/documentai/output/123456789/1",
        ),
        storage.Blob(
            name="gs://test-directory/documentai/output/123456789/1/test_shard2.json",
            bucket="gs://test-directory/documentai/output/123456789/1",
        ),
        storage.Blob(
            name="gs://test-directory/documentai/output/123456789/1/test_shard3.json",
            bucket="gs://test-directory/documentai/output/123456789/1",
        ),
        storage.Blob(
            name="gs://test-directory/documentai/output/123456789/1/test_shard4.json",
            bucket="gs://test-directory/documentai/output/123456789/1",
        ),
        storage.Blob(
            name="gs://test-directory/documentai/output/123456789/1/test_shard5.json",
            bucket="gs://test-directory/documentai/output/123456789/1",
        ),
        storage.Blob(
            name="gs://test-directory/documentai/output/123456789/1/test_shard6.json",
            bucket="gs://test-directory/documentai/output/123456789/1",
        ),
    ]
    client.list_blobs.return_value = blobs

    doc_list = gcs_utilities.list_gcs_document_tree(
        gcs_bucket_name="test-directory", gcs_prefix="documentai/output/123456789/1/"
    )

    mock_storage.Client.assert_called_once()

    out, err = capfd.readouterr()

    assert "gs://test-directory/documentai/output/123456789/1" in list(doc_list.keys())


def test_list_gcs_document_tree_with_gcs_uri_contains_file_type():
    with pytest.raises(ValueError, match="gcs_prefix cannot contain file types"):
        gcs_utilities.list_gcs_document_tree(
            gcs_bucket_name="test-directory",
            gcs_prefix="documentai/output/123456789/1/test_file.json",
        )


@mock.patch("google.cloud.documentai_toolbox.utilities.gcs_utilities.storage")
def test_print_gcs_document_tree_with_one_folder(mock_storage, capfd):
    client = mock_storage.Client.return_value

    mock_bucket = mock.Mock()

    client.Bucket.return_value = mock_bucket

    blobs = [
        storage.Blob(
            name="gs://test-directory/1/test_shard1.json",
            bucket="gs://test-directory/1",
        ),
        storage.Blob(
            name="gs://test-directory/1/test_shard2.json",
            bucket="gs://test-directory/1",
        ),
        storage.Blob(
            name="gs://test-directory/1/test_shard3.json",
            bucket="gs://test-directory/1",
        ),
    ]

    client.list_blobs.return_value = blobs

    gcs_utilities.print_gcs_document_tree(
        gcs_bucket_name="test-directory", gcs_prefix="/"
    )

    mock_storage.Client.assert_called_once()

    out, err = capfd.readouterr()
    assert (
        out
        == """gs://test-directory/1
├──test_shard1.json
├──test_shard2.json
└──test_shard3.json\n\n"""
    )


@mock.patch("google.cloud.documentai_toolbox.utilities.gcs_utilities.storage")
def test_print_gcs_document_tree_with_3_documents(mock_storage, capfd):
    client = mock_storage.Client.return_value

    mock_bucket = mock.Mock()

    client.Bucket.return_value = mock_bucket

    blobs = [
        storage.Blob(
            name="gs://test-directory/documentai/output/123456789/1/test_shard1.json",
            bucket="gs://test-directory/documentai/output/123456789/1",
        ),
        storage.Blob(
            name="gs://test-directory/documentai/output/123456789/1/test_shard2.json",
            bucket="gs://test-directory/documentai/output/123456789/1",
        ),
        storage.Blob(
            name="gs://test-directory/documentai/output/123456789/1/test_shard3.json",
            bucket="gs://test-directory/documentai/output/123456789/1",
        ),
    ]

    client.list_blobs.return_value = blobs

    gcs_utilities.print_gcs_document_tree(
        gcs_bucket_name="test-directory", gcs_prefix="documentai/output/123456789/1/"
    )

    mock_storage.Client.assert_called_once()

    out, err = capfd.readouterr()
    assert (
        out
        == """gs://test-directory/documentai/output/123456789/1
├──test_shard1.json
├──test_shard2.json
└──test_shard3.json\n\n"""
    )


@mock.patch("google.cloud.documentai_toolbox.utilities.gcs_utilities.storage")
def test_print_gcs_document_tree_with_more_than_5_document(mock_storage, capfd):
    client = mock_storage.Client.return_value

    mock_bucket = mock.Mock()

    client.Bucket.return_value = mock_bucket

    blobs = [
        storage.Blob(
            name="gs://test-directory/documentai/output/123456789/1/test_shard1.json",
            bucket="gs://test-directory/documentai/output/123456789/1",
        ),
        storage.Blob(
            name="gs://test-directory/documentai/output/123456789/1/test_shard2.json",
            bucket="gs://test-directory/documentai/output/123456789/1",
        ),
        storage.Blob(
            name="gs://test-directory/documentai/output/123456789/1/test_shard3.json",
            bucket="gs://test-directory/documentai/output/123456789/1",
        ),
        storage.Blob(
            name="gs://test-directory/documentai/output/123456789/1/test_shard4.json",
            bucket="gs://test-directory/documentai/output/123456789/1",
        ),
        storage.Blob(
            name="gs://test-directory/documentai/output/123456789/1/test_shard5.json",
            bucket="gs://test-directory/documentai/output/123456789/1",
        ),
        storage.Blob(
            name="gs://test-directory/documentai/output/123456789/1/test_shard6.json",
            bucket="gs://test-directory/documentai/output/123456789/1",
        ),
    ]
    client.list_blobs.return_value = blobs

    gcs_utilities.print_gcs_document_tree(
        gcs_bucket_name="test-directory", gcs_prefix="documentai/output/123456789/1/"
    )

    mock_storage.Client.assert_called_once()

    out, err = capfd.readouterr()
    assert (
        out
        == """gs://test-directory/documentai/output/123456789/1
├──test_shard1.json
├──test_shard2.json
├──test_shard3.json
├──test_shard4.json
├──test_shard5.json
│  ....
└──test_shard6.json\n\n"""
    )


def test_print_gcs_document_tree_with_gcs_uri_contains_file_type():
    with pytest.raises(ValueError, match="gcs_prefix cannot contain file types"):
        gcs_utilities.print_gcs_document_tree(
            gcs_bucket_name="test-directory",
            gcs_prefix="documentai/output/123456789/1/test_file.json",
        )


@mock.patch("google.cloud.documentai_toolbox.utilities.gcs_utilities.storage")
def test_create_batches_with_empty_directory(mock_storage, capfd):
    client = mock_storage.Client.return_value
    mock_bucket = mock.Mock()
    client.Bucket.return_value = mock_bucket

    mock_blob = mock.Mock(name="test_directory/", content_type="", size=0)
    mock_blob.name.endswith.return_value = True

    client.list_blobs.return_value = [mock_blob]

    actual = gcs_utilities.create_batches(
        gcs_bucket_name=test_bucket, gcs_prefix=test_prefix
    )

    mock_storage.Client.assert_called_once()

    out, err = capfd.readouterr()
    assert out == ""
    assert len(actual) == 0


@mock.patch("google.cloud.documentai_toolbox.utilities.gcs_utilities.storage")
def test_create_batches_with_3_documents(mock_storage, capfd):
    client = mock_storage.Client.return_value
    mock_bucket = mock.Mock()
    client.Bucket.return_value = mock_bucket

    mock_blobs = []
    for i in range(3):
        mock_blob = mock.Mock(
            name=f"test_file{i}.pdf", content_type="application/pdf", size=1024
        )
        mock_blob.name.endswith.return_value = False
        mock_blobs.append(mock_blob)
    client.list_blobs.return_value = mock_blobs

    actual = gcs_utilities.create_batches(
        gcs_bucket_name=test_bucket, gcs_prefix=test_prefix
    )

    mock_storage.Client.assert_called_once()

    out, err = capfd.readouterr()
    assert out == ""
    assert len(actual) == 1
    assert len(actual[0].gcs_documents.documents) == 3


def test_create_batches_with_invalid_batch_size():
    with pytest.raises(
        ValueError,
        match="Batch size must be less than 1000. You provided 1001.",
    ):
<<<<<<< HEAD
        gcs_utilities.create_batches(
            gcs_bucket_name=test_bucket, gcs_prefix=test_prefix, batch_size=51
=======
        utilities.create_batches(
            gcs_bucket_name=test_bucket, gcs_prefix=test_prefix, batch_size=1001
>>>>>>> 3bbc0f08
        )


@mock.patch("google.cloud.documentai_toolbox.utilities.gcs_utilities.storage")
def test_create_batches_with_large_folder(mock_storage, capfd):
    client = mock_storage.Client.return_value
    mock_bucket = mock.Mock()
    client.Bucket.return_value = mock_bucket

    mock_blobs = []
    for i in range(96):
        mock_blob = mock.Mock(
            name=f"test_file{i}.pdf", content_type="application/pdf", size=1024
        )
        mock_blob.name.endswith.return_value = False
        mock_blobs.append(mock_blob)
    client.list_blobs.return_value = mock_blobs

<<<<<<< HEAD
    actual = gcs_utilities.create_batches(
        gcs_bucket_name=test_bucket, gcs_prefix=test_prefix
=======
    actual = utilities.create_batches(
        gcs_bucket_name=test_bucket, gcs_prefix=test_prefix, batch_size=50
>>>>>>> 3bbc0f08
    )

    mock_storage.Client.assert_called_once()

    out, err = capfd.readouterr()
    assert out == ""
    assert len(actual) == 2
    assert len(actual[0].gcs_documents.documents) == 50
    assert len(actual[1].gcs_documents.documents) == 46


@mock.patch("google.cloud.documentai_toolbox.utilities.gcs_utilities.storage")
def test_create_batches_with_invalid_file_type(mock_storage, capfd):
    client = mock_storage.Client.return_value
    mock_bucket = mock.Mock()
    client.Bucket.return_value = mock_bucket

    mock_blob = mock.Mock(
        name="test_file.json", content_type="application/json", size=1024
    )
    mock_blob.name.endswith.return_value = False
    client.list_blobs.return_value = [mock_blob]

    actual = gcs_utilities.create_batches(
        gcs_bucket_name=test_bucket, gcs_prefix=test_prefix
    )

    mock_storage.Client.assert_called_once()

    out, err = capfd.readouterr()
    assert "Invalid Mime Type" in out
    assert not actual


@mock.patch("google.cloud.documentai_toolbox.utilities.gcs_utilities.storage")
def test_create_batches_with_large_file(mock_storage, capfd):
    client = mock_storage.Client.return_value
    mock_bucket = mock.Mock()
    client.Bucket.return_value = mock_bucket

    mock_blob = mock.Mock(
        name="test_file.pdf", content_type="application/pdf", size=2073741824
    )
    mock_blob.name.endswith.return_value = False
    client.list_blobs.return_value = [mock_blob]

    actual = gcs_utilities.create_batches(
        gcs_bucket_name=test_bucket, gcs_prefix=test_prefix
    )

    mock_storage.Client.assert_called_once()

    out, err = capfd.readouterr()
    assert "File size must be less than" in out
    assert not actual<|MERGE_RESOLUTION|>--- conflicted
+++ resolved
@@ -407,13 +407,8 @@
         ValueError,
         match="Batch size must be less than 1000. You provided 1001.",
     ):
-<<<<<<< HEAD
         gcs_utilities.create_batches(
-            gcs_bucket_name=test_bucket, gcs_prefix=test_prefix, batch_size=51
-=======
-        utilities.create_batches(
             gcs_bucket_name=test_bucket, gcs_prefix=test_prefix, batch_size=1001
->>>>>>> 3bbc0f08
         )
 
 
@@ -432,13 +427,8 @@
         mock_blobs.append(mock_blob)
     client.list_blobs.return_value = mock_blobs
 
-<<<<<<< HEAD
     actual = gcs_utilities.create_batches(
-        gcs_bucket_name=test_bucket, gcs_prefix=test_prefix
-=======
-    actual = utilities.create_batches(
         gcs_bucket_name=test_bucket, gcs_prefix=test_prefix, batch_size=50
->>>>>>> 3bbc0f08
     )
 
     mock_storage.Client.assert_called_once()
