# pylint: disable=protected-access
# -*- coding: utf-8 -*-
# Copyright 2022 Google LLC
#
# Licensed under the Apache License, Version 2.0 (the "License");
# you may not use this file except in compliance with the License.
# You may obtain a copy of the License at
#
#     http://www.apache.org/licenses/LICENSE-2.0
#
# Unless required by applicable law or agreed to in writing, software
# distributed under the License is distributed on an "AS IS" BASIS,
# WITHOUT WARRANTIES OR CONDITIONS OF ANY KIND, either express or implied.
# See the License for the specific language governing permissions and
# limitations under the License.

import os
import shutil

# try/except added for compatibility with python < 3.8
try:
    from unittest import mock
except ImportError:  # pragma: NO COVER
    import mock

import pytest
import glob

from google.cloud.documentai_toolbox import document
from google.cloud.documentai_toolbox import gcs_utilities

from google.cloud import documentai
from google.cloud.vision import AnnotateFileResponse


def get_bytes(file_name):
    result = []
    for filename in glob.glob(os.path.join(file_name, "*.json")):
        with open(os.path.join(os.getcwd(), filename), "rb") as f:
            result.append(f.read())

    return result


@pytest.fixture
def get_bytes_single_file_mock():
    with mock.patch.object(gcs_utilities, "get_bytes") as byte_factory:
        byte_factory.return_value = get_bytes("tests/unit/resources/0")
        yield byte_factory


@pytest.fixture
def get_bytes_multiple_files_mock():
    with mock.patch.object(gcs_utilities, "get_bytes") as byte_factory:
        byte_factory.return_value = get_bytes("tests/unit/resources/1")
        yield byte_factory


@pytest.fixture
def get_bytes_unordered_files_mock():
    with mock.patch.object(gcs_utilities, "get_bytes") as byte_factory:
        byte_factory.return_value = get_bytes("tests/unit/resources/unordered_shards")
        yield byte_factory


@pytest.fixture(params=["tests/unit/resources/0", "tests/unit/resources/1"])
def get_bytes_multiple_directories_mock(request):
    with mock.patch.object(gcs_utilities, "get_bytes") as byte_factory:
        byte_factory.return_value = get_bytes(request.param)
        yield byte_factory


@pytest.fixture
def get_bytes_form_parser_mock():
    with mock.patch.object(gcs_utilities, "get_bytes") as byte_factory:
        byte_factory.return_value = get_bytes("tests/unit/resources/form_parser")
        yield byte_factory


@pytest.fixture
def get_bytes_splitter_mock():
    with mock.patch.object(gcs_utilities, "get_bytes") as byte_factory:
        byte_factory.return_value = get_bytes("tests/unit/resources/splitter")
        yield byte_factory


@pytest.fixture
def get_bytes_images_mock():
    with mock.patch.object(gcs_utilities, "get_bytes") as byte_factory:
        byte_factory.return_value = get_bytes("tests/unit/resources/images")
        yield byte_factory


@pytest.fixture
def get_bytes_empty_directory_mock():
    with mock.patch.object(gcs_utilities, "get_bytes") as byte_factory:
        byte_factory.return_value = get_bytes("tests/unit/resources/fake_directory")
        yield byte_factory


@pytest.fixture
def get_bytes_missing_shard_mock():
    with mock.patch.object(gcs_utilities, "get_bytes") as byte_factory:
        byte_factory.return_value = get_bytes("tests/unit/resources/missing_shard")
        yield byte_factory


def test_get_shards_with_gcs_uri_contains_file_type():
    with pytest.raises(ValueError, match="gcs_prefix cannot contain file types"):
        document._get_shards(
            gcs_bucket_name="test-directory",
            gcs_prefix="documentai/output/123456789/0.json",
        )


def test_get_shards_with_valid_gcs_uri(get_bytes_single_file_mock):
    actual = document._get_shards(
        gcs_bucket_name="test-directory", gcs_prefix="documentai/output/123456789/0/"
    )

    get_bytes_single_file_mock.assert_called_once()
    # We are testing only one of the fields to make sure the file content could be loaded.
    assert actual[0].pages[0].page_number == 1


def test_get_shards_with_no_shards(get_bytes_empty_directory_mock):
    with pytest.raises(ValueError, match="Incomplete Document - No JSON files found."):
        document._get_shards(
            gcs_bucket_name="test-directory",
            gcs_prefix="documentai/output/123456789/0/",
        )
        get_bytes_empty_directory_mock.assert_called_once()


def test_get_shards_with_missing_shard(get_bytes_missing_shard_mock):
    with pytest.raises(
        ValueError,
        match=r"Invalid Document - shardInfo\.shardCount",
    ):
        document._get_shards(
            gcs_bucket_name="test-directory",
            gcs_prefix="documentai/output/123456789/0/",
        )
        get_bytes_missing_shard_mock.assert_called_once()


def test_pages_from_shards():
    shards = []
    for byte in get_bytes("tests/unit/resources/0"):
        shards.append(documentai.Document.from_json(byte))

    actual = document._pages_from_shards(shards=shards)
    assert len(actual[0].paragraphs) == 31

    for page_index, page in enumerate(actual):
<<<<<<< HEAD
        assert page.documentai_object.page_number == page_index + 1
=======
        assert page.page_number == page_index + 1
>>>>>>> 778e433b


def test_entities_from_shard():
    shards = []
    for byte in get_bytes("tests/unit/resources/0"):
        shards.append(documentai.Document.from_json(byte))

    actual = document._entities_from_shards(shards=shards)

    assert actual[0].mention_text == "$140.00"
    assert actual[0].type_ == "vat"
    assert actual[1].mention_text == "$140.00"
    assert actual[1].type_ == "vat/tax_amount"
    assert actual[1].normalized_text == "140 USD"


@mock.patch("google.cloud.documentai_toolbox.wrappers.document.documentai")
def test_get_batch_process_metadata_with_valid_operation(
    mock_docai,
):
    mock_client = mock_docai.DocumentProcessorServiceClient.return_value

    metadata = documentai.BatchProcessMetadata(
        state=documentai.BatchProcessMetadata.State.SUCCEEDED,
        individual_process_statuses=[
            documentai.BatchProcessMetadata.IndividualProcessStatus(
                input_gcs_source="gs://test-directory/documentai/input.pdf",
                output_gcs_destination="gs://test-directory/documentai/output/123456789/1/",
            )
        ],
    )

    mock_operation = mock.Mock(
        done=True,
        metadata=mock.Mock(
            type_url="type.googleapis.com/google.cloud.documentai.v1.BatchProcessMetadata",
            value=documentai.BatchProcessMetadata.serialize(metadata),
        ),
    )

    mock_client.get_operation.return_value = mock_operation

    location = "us"
    operation_name = "projects/123456/locations/us/operations/7890123"
    document._get_batch_process_metadata(location, operation_name)

    mock_client.get_operation.assert_called()
    mock_docai.BatchProcessMetadata.deserialize.assert_called()


@mock.patch("google.cloud.documentai_toolbox.wrappers.document.documentai")
def test_get_batch_process_metadata_with_running_operation(
    mock_docai,
):
    mock_client = mock_docai.DocumentProcessorServiceClient.return_value

    metadata = documentai.BatchProcessMetadata(
        state=documentai.BatchProcessMetadata.State.SUCCEEDED,
        individual_process_statuses=[
            documentai.BatchProcessMetadata.IndividualProcessStatus(
                input_gcs_source="gs://test-directory/documentai/input.pdf",
                output_gcs_destination="gs://test-directory/documentai/output/123456789/1/",
            )
        ],
    )

    mock_operation_running = mock.Mock(done=False)
    mock_operation_finished = mock.Mock(
        done=True,
        metadata=mock.Mock(
            type_url="type.googleapis.com/google.cloud.documentai.v1.BatchProcessMetadata",
            value=documentai.BatchProcessMetadata.serialize(metadata),
        ),
    )

    mock_client.get_operation.side_effect = [
        mock_operation_running,
        mock_operation_finished,
    ]

    location = "us"
    operation_name = "projects/123456/locations/us/operations/7890123"
    document._get_batch_process_metadata(location, operation_name)

    mock_client.get_operation.assert_called()
    mock_docai.BatchProcessMetadata.deserialize.assert_called()


@mock.patch("google.cloud.documentai_toolbox.wrappers.document.documentai")
def test_get_batch_process_metadata_with_no_metadata(mock_docai):
    with pytest.raises(
        ValueError,
        match="Operation does not contain metadata:",
    ):
        mock_client = mock_docai.DocumentProcessorServiceClient.return_value

        location = "us"
        operation_name = "projects/123456/locations/us/operations/7890123"
        mock_operation = mock.Mock(done=True, metadata=None)
        mock_client.get_operation.return_value = mock_operation

        document._get_batch_process_metadata(location, operation_name)


@mock.patch("google.cloud.documentai_toolbox.wrappers.document.documentai")
def test_get_batch_process_metadata_with_invalid_metadata_type(mock_docai):
    with pytest.raises(
        ValueError,
        match="Operation metadata type is not",
    ):
        mock_client = mock_docai.DocumentProcessorServiceClient.return_value

        location = "us"
        operation_name = "projects/123456/locations/us/operations/7890123"
        mock_operation = mock.Mock(
            done=True,
            metadata=mock.Mock(
                type_url="type.googleapis.com/google.cloud.documentai.uiv1beta3.TrainProcessorVersionResponse",
            ),
        )
        mock_client.get_operation.return_value = mock_operation

        document._get_batch_process_metadata(location, operation_name)


def test_bigquery_column_name():
    string_map = {
        "Phone #:": "phone_num",
        "Emergency Contact:": "emergency_contact",
        "Marital Status:": "marital_status",
        "Are you currently taking any medication? (If yes, please describe):": "are_you_currently_taking_any_medication_if_yes_please_describe",
        "Describe your medical concerns (symptoms, diagnoses, etc):": "describe_your_medical_concerns_symptoms_diagnoses_etc",
    }

    for key, value in string_map.items():
        assert document._bigquery_column_name(key) == value


def test_document_from_document_path_with_single_shard():
    actual = document.Document.from_document_path(
        document_path="tests/unit/resources/0/toolbox_invoice_test-0.json"
    )
    assert len(actual.pages) == 1


def test_document_from_documentai_document_with_single_shard():
    with open(
        "tests/unit/resources/0/toolbox_invoice_test-0.json", "r", encoding="utf-8"
    ) as f:
        doc = documentai.Document.from_json(f.read())

    actual = document.Document.from_documentai_document(documentai_document=doc)
    assert len(actual.pages) == 1


def test_document_from_gcs_with_single_shard(get_bytes_single_file_mock):
    actual = document.Document.from_gcs(
        gcs_bucket_name="test-directory", gcs_prefix="documentai/output/123456789/0/"
    )

    get_bytes_single_file_mock.assert_called_once()
    assert len(actual.pages) == 1


def test_document_from_gcs_with_multiple_shards(get_bytes_multiple_files_mock):
    actual = document.Document.from_gcs(
        gcs_bucket_name="test-directory", gcs_prefix="documentai/output/123456789/1/"
    )
    get_bytes_multiple_files_mock.assert_called_once()

    assert len(actual.pages) == 48


def test_document_from_gcs_with_unordered_shards(get_bytes_unordered_files_mock):
    actual = document.Document.from_gcs(
        gcs_bucket_name="test-directory", gcs_prefix="documentai/output/123456789/2/"
    )
    get_bytes_unordered_files_mock.assert_called_once()

    expected_shard_count = len(actual.shards)
    current_text_offset = 0
    for expected_shard_index, shard in enumerate(actual.shards):
        assert int(shard.shard_info.shard_index) == expected_shard_index
        assert int(shard.shard_info.shard_count) == expected_shard_count
        assert int(shard.shard_info.text_offset) == current_text_offset
        current_text_offset += len(shard.text)

    for page_index, page in enumerate(actual.pages):
<<<<<<< HEAD
        assert page.documentai_object.page_number == page_index + 1
=======
        assert page.page_number == page_index + 1
>>>>>>> 778e433b


def test_document_from_batch_process_metadata_with_multiple_input_files(
    get_bytes_multiple_directories_mock,
):
    mock_metadata = mock.Mock(
        state=documentai.BatchProcessMetadata.State.SUCCEEDED,
        individual_process_statuses=[
            mock.Mock(
                input_gcs_source="gs://test-directory/documentai/input.pdf",
                output_gcs_destination="gs://test-directory/documentai/output/123456789/1/",
            ),
            mock.Mock(
                input_gcs_source="gs://test-directory/documentai/input2.pdf",
                output_gcs_destination="gs://test-directory/documentai/output/123456789/2/",
            ),
        ],
    )
    documents = document.Document.from_batch_process_metadata(mock_metadata)

    get_bytes_multiple_directories_mock.assert_called()
    assert get_bytes_multiple_directories_mock.call_count == 2
    assert len(documents) == 2

    assert documents[0].gcs_bucket_name == "test-directory"
    assert documents[0].gcs_prefix == "documentai/output/123456789/1/"
    assert documents[0].gcs_input_uri == "gs://test-directory/documentai/input.pdf"

    assert documents[1].gcs_bucket_name == "test-directory"
    assert documents[1].gcs_prefix == "documentai/output/123456789/2/"
    assert documents[1].gcs_input_uri == "gs://test-directory/documentai/input2.pdf"


def test_document_from_batch_process_metadata_with_failed_operation():
    with pytest.raises(
        ValueError,
        match="Batch Process Failed: Internal Error Occured",
    ):
        mock_metadata = mock.Mock(
            state=documentai.BatchProcessMetadata.State.FAILED,
            state_message="Internal Error Occured",
        )
        document.Document.from_batch_process_metadata(mock_metadata)


def test_search_page_with_target_string(get_bytes_single_file_mock):
    doc = document.Document.from_gcs(
        gcs_bucket_name="test-directory", gcs_prefix="documentai/output/123456789/0/"
    )

    actual_pages = doc.search_pages(target_string="contract")

    get_bytes_single_file_mock.assert_called_once()
    assert len(actual_pages) == 1


def test_search_page_with_target_pattern(get_bytes_single_file_mock):
    doc = document.Document.from_gcs(
        gcs_bucket_name="test-directory", gcs_prefix="documentai/output/123456789/0/"
    )

    actual_regex = doc.search_pages(pattern=r"\$\d+(?:\.\d+)?")

    get_bytes_single_file_mock.assert_called_once()
    assert len(actual_regex) == 1


def test_search_page_with_multiple_pages(get_bytes_multiple_files_mock):
    doc = document.Document.from_gcs(
        gcs_bucket_name="test-directory", gcs_prefix="documentai/output/123456789/0/"
    )

    actual_pages = doc.search_pages(target_string="Invoice")

    get_bytes_multiple_files_mock.assert_called_once()
    assert len(actual_pages) == 48


def test_search_page_with_no_results(get_bytes_single_file_mock):
    doc = document.Document.from_gcs(
        gcs_bucket_name="test-directory", gcs_prefix="documentai/output/123456789/0/"
    )

    actual_pages = doc.search_pages(target_string="Google")

    get_bytes_single_file_mock.assert_called_once()
    assert len(actual_pages) == 0


def test_search_page_with_regex_and_str(get_bytes_single_file_mock):
    with pytest.raises(
        ValueError,
        match="Exactly one of target_string and pattern must be specified.",
    ):
        doc = document.Document.from_gcs(
            gcs_bucket_name="test-directory",
            gcs_prefix="documentai/output/123456789/0/",
        )
        doc.search_pages(pattern=r"^\$?(\d*(\d\.?|\.\d{1,2}))$", target_string="hello")

        get_bytes_single_file_mock.assert_called_once()


def test_search_page_with_none(get_bytes_single_file_mock):
    with pytest.raises(
        ValueError,
        match="Exactly one of target_string and pattern must be specified.",
    ):
        doc = document.Document.from_gcs(
            gcs_bucket_name="test-directory",
            gcs_prefix="documentai/output/123456789/0/",
        )
        doc.search_pages()

        get_bytes_single_file_mock.assert_called_once()


def test_get_entity_by_type(get_bytes_single_file_mock):
    doc = document.Document.from_gcs(
        gcs_bucket_name="test-directory", gcs_prefix="documentai/output/123456789/0"
    )

    actual = doc.get_entity_by_type(target_type="receiver_address")

    get_bytes_single_file_mock.assert_called_once()

    assert len(actual) == 1
    assert actual[0].type_ == "receiver_address"
    assert actual[0].mention_text == "222 Main Street\nAnytown, USA"


def test_get_form_field_by_name(get_bytes_form_parser_mock):
    doc = document.Document.from_gcs(
        gcs_bucket_name="test-directory", gcs_prefix="documentai/output/123456789/0"
    )
    actual = doc.get_form_field_by_name(target_field="Phone #:")

    get_bytes_form_parser_mock.assert_called_once()

    assert len(actual) == 1
    assert actual[0].field_name == "Phone #:"
    assert actual[0].field_value == "(906) 917-3486"


def test_form_fields_to_dict(get_bytes_form_parser_mock):
    doc = document.Document.from_gcs(
        gcs_bucket_name="test-directory", gcs_prefix="documentai/output/123456789/0"
    )
    actual = doc.form_fields_to_dict()

    get_bytes_form_parser_mock.assert_called_once()

    assert len(actual) == 17
    assert actual.get("address") == "24 Barney Lane"
    assert actual.get("city") == "Towaco"


@mock.patch("google.cloud.documentai_toolbox.wrappers.document.bigquery")
def test_form_fields_to_bigquery(mock_bigquery, get_bytes_form_parser_mock):
    client = mock_bigquery.Client.return_value

    mock_table = mock.Mock()
    client.dataset.table.return_value = mock_table

    mock_load_job = mock.Mock()
    client.load_table_from_json.return_value = mock_load_job

    doc = document.Document.from_gcs(
        gcs_bucket_name="test-directory", gcs_prefix="documentai/output/123456789/0"
    )

    actual = doc.form_fields_to_bigquery(
        dataset_name="test_dataset", table_name="test_table", project_id="test_project"
    )

    get_bytes_form_parser_mock.assert_called_once()
    mock_bigquery.Client.assert_called_once()

    assert actual


def test_entities_to_dict(get_bytes_single_file_mock):
    doc = document.Document.from_gcs(
        gcs_bucket_name="test-directory", gcs_prefix="documentai/output/123456789/0"
    )
    actual = doc.entities_to_dict()

    get_bytes_single_file_mock.assert_called_once()

    assert len(actual) == 25
    assert actual.get("vat") == "$140.00"
    assert actual.get("vat_tax_amount") == "$140.00"


@mock.patch("google.cloud.documentai_toolbox.wrappers.document.bigquery")
def test_entities_to_bigquery(mock_bigquery, get_bytes_single_file_mock):
    client = mock_bigquery.Client.return_value

    mock_table = mock.Mock()
    client.dataset.table.return_value = mock_table

    mock_load_job = mock.Mock()
    client.load_table_from_json.return_value = mock_load_job

    doc = document.Document.from_gcs(
        gcs_bucket_name="test-directory", gcs_prefix="documentai/output/123456789/0"
    )

    actual = doc.entities_to_bigquery(
        dataset_name="test_dataset", table_name="test_table", project_id="test_project"
    )

    get_bytes_single_file_mock.assert_called_once()
    mock_bigquery.Client.assert_called_once()

    assert actual


@mock.patch("google.cloud.documentai_toolbox.wrappers.document.Pdf")
def test_split_pdf(mock_Pdf, get_bytes_splitter_mock):
    doc = document.Document.from_gcs(
        gcs_bucket_name="test-directory", gcs_prefix="documentai/output/123456789/0"
    )
    mock_input_file = mock.Mock()
    mock_Pdf.open.return_value.__enter__.return_value.name = mock_input_file

    mock_output_file = mock.Mock()
    mock_Pdf.new.return_value = mock_output_file

    actual = doc.split_pdf(
        pdf_path="procurement_multi_document.pdf", output_path="splitter/output/"
    )

    get_bytes_splitter_mock.assert_called_once()

    assert actual == [
        "procurement_multi_document_pg1_invoice_statement.pdf",
        "procurement_multi_document_pg2_receipt_statement.pdf",
        "procurement_multi_document_pg3_other.pdf",
        "procurement_multi_document_pg4_utility_statement.pdf",
        "procurement_multi_document_pg5_restaurant_statement.pdf",
        "procurement_multi_document_pg6-7_other.pdf",
    ]


def test_convert_document_to_annotate_file_response():
    doc = document.Document.from_document_path(
        document_path="tests/unit/resources/0/toolbox_invoice_test-0.json"
    )

    actual = doc.convert_document_to_annotate_file_response()

    with open("tests/unit/resources/toolbox_invoice_test-0-vision.json", "r") as f:
        invoice_json = f.read()

    expected = AnnotateFileResponse.from_json(invoice_json)

    assert actual.responses[0].text_annotations[0].description == "Invoice"
    assert len(actual.responses[0].text_annotations) == 86

    assert len(actual.responses[0].full_text_annotation.pages) == 1
    assert actual.responses[0].full_text_annotation.text is not None

    assert actual == expected


def test_convert_document_to_annotate_file_json_response():
    doc = document.Document.from_document_path(
        document_path="tests/unit/resources/0/toolbox_invoice_test-0.json"
    )

    actual = doc.convert_document_to_annotate_file_json_response()

    with open("tests/unit/resources/toolbox_invoice_test-0-vision.json", "r") as f:
        expected = f.read()

    assert actual == expected


def test_export_images(get_bytes_images_mock):
    doc = document.Document.from_gcs(
        gcs_bucket_name="test-directory", gcs_prefix="documentai/output/123456789/0"
    )
    output_path = "resources/output/"

    os.makedirs(output_path)

    actual = doc.export_images(
        output_path=output_path,
        output_file_prefix="exported_photo",
        output_file_extension="png",
    )
    get_bytes_images_mock.assert_called_once()

    assert os.path.exists(output_path)
    shutil.rmtree(output_path)

    assert actual == [
        "exported_photo_0_Portrait.png",
    ]


def test_export_hocr_str():
    wrapped_document = document.Document.from_document_path(
        document_path="tests/unit/resources/0/toolbox_invoice_test-0.json"
    )

    actual_hocr = wrapped_document.export_hocr_str(title="toolbox_invoice_test-0")

    with open("tests/unit/resources/expected_export_hocr_str.txt", "r") as f:
        expected = f.read()

    assert actual_hocr == expected<|MERGE_RESOLUTION|>--- conflicted
+++ resolved
@@ -153,11 +153,7 @@
     assert len(actual[0].paragraphs) == 31
 
     for page_index, page in enumerate(actual):
-<<<<<<< HEAD
-        assert page.documentai_object.page_number == page_index + 1
-=======
         assert page.page_number == page_index + 1
->>>>>>> 778e433b
 
 
 def test_entities_from_shard():
@@ -346,11 +342,7 @@
         current_text_offset += len(shard.text)
 
     for page_index, page in enumerate(actual.pages):
-<<<<<<< HEAD
-        assert page.documentai_object.page_number == page_index + 1
-=======
         assert page.page_number == page_index + 1
->>>>>>> 778e433b
 
 
 def test_document_from_batch_process_metadata_with_multiple_input_files(
