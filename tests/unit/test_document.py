--- conflicted
+++ resolved
@@ -691,18 +691,14 @@
         document_path="tests/unit/resources/0/toolbox_invoice_test-0.json"
     )
 
-<<<<<<< HEAD
     actual_hocr = wrapped_document.export_hocr_str(
         title="toolbox_invoice_test-0", inline_words=False
     )
-=======
-    actual_hocr = wrapped_document.export_hocr_str(title="toolbox_invoice_test-0")
     assert actual_hocr
     validator = HocrValidator(profile="standard")
     report = validator.validate(BytesIO(actual_hocr.encode("utf-8")), parse_strict=True)
 
     assert report.format("bool")
->>>>>>> 3f52e82e
 
     with open(
         "tests/unit/resources/toolbox_invoice_test_0_hocr.xml", "r", encoding="utf-8"
