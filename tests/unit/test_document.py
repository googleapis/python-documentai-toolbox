# pylint: disable=protected-access
# -*- coding: utf-8 -*-
# Copyright 2022 Google LLC
#
# Licensed under the Apache License, Version 2.0 (the "License");
# you may not use this file except in compliance with the License.
# You may obtain a copy of the License at
#
#     http://www.apache.org/licenses/LICENSE-2.0
#
# Unless required by applicable law or agreed to in writing, software
# distributed under the License is distributed on an "AS IS" BASIS,
# WITHOUT WARRANTIES OR CONDITIONS OF ANY KIND, either express or implied.
# See the License for the specific language governing permissions and
# limitations under the License.

import json
import os
import shutil

# try/except added for compatibility with python < 3.8
try:
    from unittest import mock
except ImportError:  # pragma: NO COVER
    import mock

import glob

import pytest

from google.cloud import documentai
from google.cloud.storage import Blob
from google.cloud.documentai_toolbox import document, gcs_utilities
from google.cloud.vision import AnnotateFileResponse


def get_bytes(file_name):
    result = []
    for filename in glob.glob(os.path.join(file_name, "*.json")):
        with open(os.path.join(os.getcwd(), filename), "rb") as f:
            result.append(f.read())

    return result


@pytest.fixture
def get_bytes_single_file_mock():
    with mock.patch.object(gcs_utilities, "get_bytes") as byte_factory:
        byte_factory.return_value = get_bytes("tests/unit/resources/0")
        yield byte_factory


@pytest.fixture
def get_bytes_multiple_files_mock():
    with mock.patch.object(gcs_utilities, "get_bytes") as byte_factory:
        byte_factory.return_value = get_bytes("tests/unit/resources/1")
        yield byte_factory


@pytest.fixture
def get_bytes_unordered_files_mock():
    with mock.patch.object(gcs_utilities, "get_bytes") as byte_factory:
        byte_factory.return_value = get_bytes("tests/unit/resources/unordered_shards")
        yield byte_factory


@pytest.fixture(params=["tests/unit/resources/0", "tests/unit/resources/1"])
def get_bytes_multiple_directories_mock(request):
    with mock.patch.object(gcs_utilities, "get_bytes") as byte_factory:
        byte_factory.return_value = get_bytes(request.param)
        yield byte_factory


@pytest.fixture
def get_bytes_form_parser_mock():
    with mock.patch.object(gcs_utilities, "get_bytes") as byte_factory:
        byte_factory.return_value = get_bytes("tests/unit/resources/form_parser")
        yield byte_factory


@pytest.fixture
def get_bytes_splitter_mock():
    with mock.patch.object(gcs_utilities, "get_bytes") as byte_factory:
        byte_factory.return_value = get_bytes("tests/unit/resources/splitter")
        yield byte_factory


@pytest.fixture
def get_bytes_images_mock():
    with mock.patch.object(gcs_utilities, "get_bytes") as byte_factory:
        byte_factory.return_value = get_bytes("tests/unit/resources/images")
        yield byte_factory


@pytest.fixture
def get_bytes_empty_directory_mock():
    with mock.patch.object(gcs_utilities, "get_bytes") as byte_factory:
        byte_factory.return_value = get_bytes("tests/unit/resources/fake_directory")
        yield byte_factory


@pytest.fixture
def get_bytes_missing_shard_mock():
    with mock.patch.object(gcs_utilities, "get_bytes") as byte_factory:
        byte_factory.return_value = get_bytes("tests/unit/resources/missing_shard")
        yield byte_factory


@pytest.fixture
def get_blob_mock():
    with mock.patch.object(gcs_utilities, "get_blob") as blob_factory:
        mock_blob = mock.Mock()
        mock_blob.download_as_bytes.return_value = get_bytes("tests/unit/resources/0")[
            0
        ]
        blob_factory.return_value = mock_blob
        yield blob_factory


def create_document_with_images_without_bbox(get_bytes_images_mock):
    doc = document.Document.from_gcs(
        gcs_bucket_name="test-directory", gcs_prefix="documentai/output/123456789/0"
    )
    get_bytes_images_mock.assert_called_once()

    del (
        doc.entities[0]
        .documentai_object.page_anchor.page_refs[0]
        .bounding_poly.normalized_vertices
    )
    return doc


def test_get_shards_with_gcs_uri_contains_file_type():
    with pytest.raises(ValueError, match="gcs_prefix cannot contain file types"):
        document._get_shards(
            gcs_bucket_name="test-directory",
            gcs_prefix="documentai/output/123456789/0.json",
        )


def test_get_shards_with_valid_gcs_uri(get_bytes_single_file_mock):
    actual = document._get_shards(
        gcs_bucket_name="test-directory", gcs_prefix="documentai/output/123456789/0/"
    )

    get_bytes_single_file_mock.assert_called_once()
    # We are testing only one of the fields to make sure the file content could be loaded.
    assert actual[0].pages[0].page_number == 1


def test_get_shards_with_no_shards(get_bytes_empty_directory_mock):
    with pytest.raises(ValueError, match="Incomplete Document - No JSON files found."):
        document._get_shards(
            gcs_bucket_name="test-directory",
            gcs_prefix="documentai/output/123456789/0/",
        )
        get_bytes_empty_directory_mock.assert_called_once()


def test_get_shards_with_missing_shard(get_bytes_missing_shard_mock):
    with pytest.raises(
        ValueError,
        match=r"Invalid Document - shardInfo\.shardCount",
    ):
        document._get_shards(
            gcs_bucket_name="test-directory",
            gcs_prefix="documentai/output/123456789/0/",
        )
        get_bytes_missing_shard_mock.assert_called_once()


def test_pages_from_shards():
    shards = []
    for byte in get_bytes("tests/unit/resources/0"):
        shards.append(documentai.Document.from_json(byte))

    actual = document._pages_from_shards(shards=shards)
    assert len(actual[0].paragraphs) == 31

    for page_index, page in enumerate(actual):
        assert page.page_number == page_index + 1


def test_entities_from_shards():
    shards = []
    for byte in get_bytes("tests/unit/resources/0"):
        shards.append(documentai.Document.from_json(byte))

    actual = document._entities_from_shards(shards=shards)

    assert actual[0].mention_text == "$140.00"
    assert actual[0].type_ == "vat"
    assert actual[1].mention_text == "$140.00"
    assert actual[1].type_ == "vat/tax_amount"
    assert actual[1].normalized_text == "140 USD"


# For documents labeled in Document AI Workbench
def test_entities_from_shards_with_hex_ids():
    shards = []
    for byte in get_bytes("tests/unit/resources/hex_ids"):
        shards.append(documentai.Document.from_json(byte))

    actual = document._entities_from_shards(shards=shards)

    assert actual[0].documentai_object.id == "ef4fd8a921c0ea81"
    assert actual[0].mention_text == "453,945"
    assert actual[0].type_ == "application_number"
    assert actual[1].documentai_object.id == "ef4fd8a921c0e000"
    assert actual[1].mention_text == "G06F 1/26"
    assert actual[1].type_ == "class_international"


@mock.patch("google.cloud.documentai_toolbox.wrappers.document.documentai")
def test_get_batch_process_metadata_with_valid_operation(
    mock_docai,
):
    mock_client = mock_docai.DocumentProcessorServiceClient.return_value

    metadata = documentai.BatchProcessMetadata(
        state=documentai.BatchProcessMetadata.State.SUCCEEDED,
        individual_process_statuses=[
            documentai.BatchProcessMetadata.IndividualProcessStatus(
                input_gcs_source="gs://test-directory/documentai/input.pdf",
                output_gcs_destination="gs://test-directory/documentai/output/123456789/1/",
            )
        ],
    )

    mock_operation = mock.Mock(
        done=True,
        metadata=mock.Mock(
            type_url="type.googleapis.com/google.cloud.documentai.v1.BatchProcessMetadata",
            value=documentai.BatchProcessMetadata.serialize(metadata),
        ),
    )

    mock_client.get_operation.return_value = mock_operation

    operation_name = "projects/123456/locations/us/operations/7890123"
    timeout = 1
    document._get_batch_process_metadata(operation_name, timeout=timeout)

    mock_client.get_operation.assert_called()
    mock_docai.BatchProcessMetadata.deserialize.assert_called()


@mock.patch("google.cloud.documentai_toolbox.wrappers.document.documentai")
def test_get_batch_process_metadata_with_running_operation(
    mock_docai,
):
    mock_client = mock_docai.DocumentProcessorServiceClient.return_value

    metadata = documentai.BatchProcessMetadata(
        state=documentai.BatchProcessMetadata.State.SUCCEEDED,
        individual_process_statuses=[
            documentai.BatchProcessMetadata.IndividualProcessStatus(
                input_gcs_source="gs://test-directory/documentai/input.pdf",
                output_gcs_destination="gs://test-directory/documentai/output/123456789/1/",
            )
        ],
    )

    mock_operation_running = mock.Mock(done=False)
    mock_operation_finished = mock.Mock(
        done=True,
        metadata=mock.Mock(
            type_url="type.googleapis.com/google.cloud.documentai.v1.BatchProcessMetadata",
            value=documentai.BatchProcessMetadata.serialize(metadata),
        ),
    )

    mock_client.get_operation.side_effect = [
        mock_operation_running,
        mock_operation_finished,
    ]

    operation_name = "projects/123456/locations/us/operations/7890123"
    document._get_batch_process_metadata(operation_name)

    mock_client.get_operation.assert_called()
    mock_docai.BatchProcessMetadata.deserialize.assert_called()


@mock.patch("google.cloud.documentai_toolbox.wrappers.document.documentai")
def test_get_batch_process_metadata_with_no_metadata(mock_docai):
    with pytest.raises(
        ValueError,
        match="Operation does not contain metadata:",
    ):
        mock_client = mock_docai.DocumentProcessorServiceClient.return_value

        operation_name = "projects/123456/locations/us/operations/7890123"
        mock_operation = mock.Mock(done=True, metadata=None)
        mock_client.get_operation.return_value = mock_operation

        document._get_batch_process_metadata(operation_name)


@mock.patch("google.cloud.documentai_toolbox.wrappers.document.documentai")
def test_get_batch_process_metadata_with_invalid_metadata_type(mock_docai):
    with pytest.raises(
        ValueError,
        match="Operation metadata type is not",
    ):
        mock_client = mock_docai.DocumentProcessorServiceClient.return_value

        operation_name = "projects/123456/locations/us/operations/7890123"
        mock_operation = mock.Mock(
            done=True,
            metadata=mock.Mock(
                type_url="type.googleapis.com/google.cloud.documentai.uiv1beta3.TrainProcessorVersionResponse",
            ),
        )
        mock_client.get_operation.return_value = mock_operation

        document._get_batch_process_metadata(operation_name)


def test_get_batch_process_metadata_with_invalid_operation_name():
    with pytest.raises(
        ValueError,
        match="Invalid Operation Name",
    ):
        document._get_batch_process_metadata(
            "projects//locations/us/operations/7890123"
        )


def test_bigquery_column_name():
    string_map = {
        "Phone #:": "phone_num",
        "Emergency Contact:": "emergency_contact",
        "Marital Status:": "marital_status",
        "Are you currently taking any medication? (If yes, please describe):": "are_you_currently_taking_any_medication_if_yes_please_describe",
        "Describe your medical concerns (symptoms, diagnoses, etc):": "describe_your_medical_concerns_symptoms_diagnoses_etc",
    }

    for key, value in string_map.items():
        assert document._bigquery_column_name(key) == value


def test_document_from_document_path_with_single_shard():
    actual = document.Document.from_document_path(
        document_path="tests/unit/resources/0/toolbox_invoice_test-0.json"
    )
    assert len(actual.pages) == 1


def test_document_from_document_path_with_directory():
    actual = document.Document.from_document_path(
        document_path="tests/unit/resources/0/"
    )
    assert len(actual.pages) == 1


def test_document_from_documentai_document_with_single_shard():
    with open(
        "tests/unit/resources/0/toolbox_invoice_test-0.json", "r", encoding="utf-8"
    ) as f:
        doc = documentai.Document.from_json(f.read())

    actual = document.Document.from_documentai_document(documentai_document=doc)
    assert len(actual.pages) == 1
    # checking cached value
    assert len(actual.pages) == 1

    assert len(actual.text) > 0
    assert len(actual.text) > 0


def test_document_from_gcs_with_single_shard(get_bytes_single_file_mock):
    actual = document.Document.from_gcs(
        gcs_bucket_name="test-directory", gcs_prefix="documentai/output/123456789/0/"
    )

    get_bytes_single_file_mock.assert_called_once()
    assert len(actual.pages) == 1
    # checking cached value
    assert len(actual.pages) == 1

    assert len(actual.text) > 0
    assert len(actual.text) > 0


def test_document_from_gcs_with_multiple_shards(get_bytes_multiple_files_mock):
    actual = document.Document.from_gcs(
        gcs_bucket_name="test-directory", gcs_prefix="documentai/output/123456789/1/"
    )
    get_bytes_multiple_files_mock.assert_called_once()

    assert len(actual.pages) == 48
    # checking cached value
    assert len(actual.pages) == 48

    assert len(actual.text) > 0
    assert len(actual.text) > 0


def test_document_from_gcs_with_unordered_shards(get_bytes_unordered_files_mock):
    actual = document.Document.from_gcs(
        gcs_bucket_name="test-directory", gcs_prefix="documentai/output/123456789/2/"
    )
    get_bytes_unordered_files_mock.assert_called_once()

    expected_shard_count = len(actual.shards)
    current_text_offset = 0
    for expected_shard_index, shard in enumerate(actual.shards):
        assert int(shard.shard_info.shard_index) == expected_shard_index
        assert int(shard.shard_info.shard_count) == expected_shard_count
        assert int(shard.shard_info.text_offset) == current_text_offset
        current_text_offset += len(shard.text)

    for page_index, page in enumerate(actual.pages):
        assert page.page_number == page_index + 1


<<<<<<< HEAD
@mock.patch("google.cloud.documentai_toolbox.utilities.gcs_utilities.storage")
def test_document_list_from_gcs_with_multiple_input_files(
    mock_storage,
    get_bytes_multiple_directories_mock,
):
    client = mock_storage.Client.return_value

    mock_bucket = mock.Mock()

    client.Bucket.return_value = mock_bucket

    client.list_blobs.return_value = [
        Blob(name="documentai/output/123456789/1/test_shard1.json", bucket=None),
        Blob(name="documentai/output/123456789/1/test_shard2.json", bucket=None),
        Blob(name="documentai/output/123456789/2/test_shard3.json", bucket=None),
    ]
    documents = document.Document.from_gcs_multi(
        gcs_bucket_name="test-directory", gcs_prefix="documentai/output/123456789/"
    )
    get_bytes_multiple_directories_mock.assert_called()
    assert get_bytes_multiple_directories_mock.call_count == 2

    assert len(documents) == 2

    assert documents[0].gcs_bucket_name == "test-directory"
    assert documents[0].gcs_prefix == "documentai/output/123456789/1"

    assert documents[1].gcs_bucket_name == "test-directory"
    assert documents[1].gcs_prefix == "documentai/output/123456789/2"
=======
def test_document_from_gcs_uri(get_blob_mock):
    actual = document.Document.from_gcs_uri(
        gcs_uri="gs://test-directory/documentai/output/123456789/0/document.json"
    )

    get_blob_mock.assert_called_once()

    assert (
        actual.gcs_uri
        == "gs://test-directory/documentai/output/123456789/0/document.json"
    )
    assert len(actual.pages) == 1
    # checking cached value
    assert len(actual.pages) == 1

    assert len(actual.text) > 0
    assert len(actual.text) > 0
>>>>>>> 7248fe10


def test_document_from_batch_process_metadata_with_multiple_input_files(
    get_bytes_multiple_directories_mock,
):
    mock_metadata = mock.Mock(
        state=documentai.BatchProcessMetadata.State.SUCCEEDED,
        individual_process_statuses=[
            mock.Mock(
                input_gcs_source="gs://test-directory/documentai/input.pdf",
                output_gcs_destination="gs://test-directory/documentai/output/123456789/1/",
            ),
            mock.Mock(
                input_gcs_source="gs://test-directory/documentai/input2.pdf",
                output_gcs_destination="gs://test-directory/documentai/output/123456789/2/",
            ),
        ],
    )
    documents = document.Document.from_batch_process_metadata(mock_metadata)

    get_bytes_multiple_directories_mock.assert_called()
    assert get_bytes_multiple_directories_mock.call_count == 2
    assert len(documents) == 2

    assert documents[0].gcs_bucket_name == "test-directory"
    assert documents[0].gcs_prefix == "documentai/output/123456789/1/"
    assert documents[0].gcs_input_uri == "gs://test-directory/documentai/input.pdf"

    assert documents[1].gcs_bucket_name == "test-directory"
    assert documents[1].gcs_prefix == "documentai/output/123456789/2/"
    assert documents[1].gcs_input_uri == "gs://test-directory/documentai/input2.pdf"


def test_document_from_batch_process_metadata_with_failed_operation():
    with pytest.raises(
        ValueError,
        match="Batch Process Failed: Internal Error Occured",
    ):
        mock_metadata = mock.Mock(
            state=documentai.BatchProcessMetadata.State.FAILED,
            state_message="Internal Error Occured",
        )
        document.Document.from_batch_process_metadata(mock_metadata)


def test_search_page_with_target_string(get_bytes_single_file_mock):
    doc = document.Document.from_gcs(
        gcs_bucket_name="test-directory", gcs_prefix="documentai/output/123456789/0/"
    )

    actual_pages = doc.search_pages(target_string="contract")

    get_bytes_single_file_mock.assert_called_once()
    assert len(actual_pages) == 1


def test_search_page_with_target_pattern(get_bytes_single_file_mock):
    doc = document.Document.from_gcs(
        gcs_bucket_name="test-directory", gcs_prefix="documentai/output/123456789/0/"
    )

    actual_regex = doc.search_pages(pattern=r"\$\d+(?:\.\d+)?")

    get_bytes_single_file_mock.assert_called_once()
    assert len(actual_regex) == 1


def test_search_page_with_multiple_pages(get_bytes_multiple_files_mock):
    doc = document.Document.from_gcs(
        gcs_bucket_name="test-directory", gcs_prefix="documentai/output/123456789/0/"
    )

    actual_pages = doc.search_pages(target_string="Invoice")

    get_bytes_multiple_files_mock.assert_called_once()
    assert len(actual_pages) == 48


def test_search_page_with_no_results(get_bytes_single_file_mock):
    doc = document.Document.from_gcs(
        gcs_bucket_name="test-directory", gcs_prefix="documentai/output/123456789/0/"
    )

    actual_pages = doc.search_pages(target_string="Google")

    get_bytes_single_file_mock.assert_called_once()
    assert len(actual_pages) == 0


def test_search_page_with_regex_and_str(get_bytes_single_file_mock):
    with pytest.raises(
        ValueError,
        match="Exactly one of target_string and pattern must be specified.",
    ):
        doc = document.Document.from_gcs(
            gcs_bucket_name="test-directory",
            gcs_prefix="documentai/output/123456789/0/",
        )
        doc.search_pages(pattern=r"^\$?(\d*(\d\.?|\.\d{1,2}))$", target_string="hello")

        get_bytes_single_file_mock.assert_called_once()


def test_search_page_with_none(get_bytes_single_file_mock):
    with pytest.raises(
        ValueError,
        match="Exactly one of target_string and pattern must be specified.",
    ):
        doc = document.Document.from_gcs(
            gcs_bucket_name="test-directory",
            gcs_prefix="documentai/output/123456789/0/",
        )
        doc.search_pages()

        get_bytes_single_file_mock.assert_called_once()


def test_get_entity_by_type(get_bytes_single_file_mock):
    doc = document.Document.from_gcs(
        gcs_bucket_name="test-directory", gcs_prefix="documentai/output/123456789/0"
    )

    actual = doc.get_entity_by_type(target_type="receiver_address")

    get_bytes_single_file_mock.assert_called_once()

    assert len(actual) == 1
    assert actual[0].type_ == "receiver_address"
    assert actual[0].mention_text == "222 Main Street\nAnytown, USA"


def test_get_form_field_by_name(get_bytes_form_parser_mock):
    doc = document.Document.from_gcs(
        gcs_bucket_name="test-directory", gcs_prefix="documentai/output/123456789/0"
    )
    actual = doc.get_form_field_by_name(target_field="Phone #:")

    get_bytes_form_parser_mock.assert_called_once()

    assert len(actual) == 1
    assert actual[0].field_name == "Phone #:"
    assert actual[0].field_value == "(906) 917-3486"


def test_form_fields_to_dict(get_bytes_form_parser_mock):
    doc = document.Document.from_gcs(
        gcs_bucket_name="test-directory", gcs_prefix="documentai/output/123456789/0"
    )
    actual = doc.form_fields_to_dict()

    get_bytes_form_parser_mock.assert_called_once()

    assert len(actual) == 17
    assert actual.get("address") == "24 Barney Lane"
    assert actual.get("city") == "Towaco"


@mock.patch("google.cloud.documentai_toolbox.wrappers.document.bigquery")
def test_form_fields_to_bigquery(mock_bigquery, get_bytes_form_parser_mock):
    client = mock_bigquery.Client.return_value

    mock_table = mock.Mock()
    client.dataset.table.return_value = mock_table

    mock_load_job = mock.Mock()
    client.load_table_from_json.return_value = mock_load_job

    doc = document.Document.from_gcs(
        gcs_bucket_name="test-directory", gcs_prefix="documentai/output/123456789/0"
    )

    actual = doc.form_fields_to_bigquery(
        dataset_name="test_dataset", table_name="test_table", project_id="test_project"
    )

    get_bytes_form_parser_mock.assert_called_once()
    mock_bigquery.Client.assert_called_once()

    assert actual


def test_entities_to_dict(get_bytes_single_file_mock):
    doc = document.Document.from_gcs(
        gcs_bucket_name="test-directory", gcs_prefix="documentai/output/123456789/0"
    )
    actual = doc.entities_to_dict()

    get_bytes_single_file_mock.assert_called_once()

    assert len(actual) == 25
    assert actual.get("vat") == "$140.00"
    assert actual.get("vat_tax_amount") == "$140.00"


@mock.patch("google.cloud.documentai_toolbox.wrappers.document.bigquery")
def test_entities_to_bigquery(mock_bigquery, get_bytes_single_file_mock):
    client = mock_bigquery.Client.return_value

    mock_table = mock.Mock()
    client.dataset.table.return_value = mock_table

    mock_load_job = mock.Mock()
    client.load_table_from_json.return_value = mock_load_job

    doc = document.Document.from_gcs(
        gcs_bucket_name="test-directory", gcs_prefix="documentai/output/123456789/0"
    )

    actual = doc.entities_to_bigquery(
        dataset_name="test_dataset", table_name="test_table", project_id="test_project"
    )

    get_bytes_single_file_mock.assert_called_once()
    mock_bigquery.Client.assert_called_once()

    assert actual


@mock.patch("google.cloud.documentai_toolbox.wrappers.document.Pdf")
def test_split_pdf(mock_Pdf, get_bytes_splitter_mock):
    doc = document.Document.from_gcs(
        gcs_bucket_name="test-directory", gcs_prefix="documentai/output/123456789/0"
    )
    mock_input_file = mock.Mock()
    mock_Pdf.open.return_value.__enter__.return_value.name = mock_input_file

    mock_output_file = mock.Mock()
    mock_Pdf.new.return_value = mock_output_file

    actual = doc.split_pdf(
        pdf_path="procurement_multi_document.pdf", output_path="splitter/output/"
    )

    get_bytes_splitter_mock.assert_called_once()

    assert actual == [
        "procurement_multi_document_pg1_invoice_statement.pdf",
        "procurement_multi_document_pg2_receipt_statement.pdf",
        "procurement_multi_document_pg3_other.pdf",
        "procurement_multi_document_pg4_utility_statement.pdf",
        "procurement_multi_document_pg5_restaurant_statement.pdf",
        "procurement_multi_document_pg6-7_other.pdf",
    ]


def test_convert_document_to_annotate_file_response():
    doc = document.Document.from_document_path(
        document_path="tests/unit/resources/0/toolbox_invoice_test-0.json"
    )

    actual = doc.convert_document_to_annotate_file_response()

    with open("tests/unit/resources/toolbox_invoice_test-0-vision.json", "r") as f:
        invoice_json = f.read()

    expected = AnnotateFileResponse.from_json(invoice_json)

    assert actual.responses[0].text_annotations[0].description == "Invoice"
    assert len(actual.responses[0].text_annotations) == 86

    assert len(actual.responses[0].full_text_annotation.pages) == 1
    assert actual.responses[0].full_text_annotation.text is not None

    assert actual == expected


def test_convert_document_to_annotate_file_json_response():
    doc = document.Document.from_document_path(
        document_path="tests/unit/resources/0/toolbox_invoice_test-0.json"
    )

    actual = doc.convert_document_to_annotate_file_json_response()

    with open("tests/unit/resources/toolbox_invoice_test-0-vision.json", "r") as f:
        expected = f.read()

    assert actual == expected


def test_export_images(get_bytes_images_mock):
    output_path = "resources/output/"
    if os.path.exists(output_path):
        shutil.rmtree(output_path)
        assert not os.path.exists(output_path)

    doc = document.Document.from_gcs(
        gcs_bucket_name="test-directory", gcs_prefix="documentai/output/123456789/0"
    )

    os.makedirs(output_path)

    actual = doc.export_images(
        output_path=output_path,
        output_file_prefix="exported_photo",
        output_file_extension="png",
    )
    get_bytes_images_mock.assert_called_once()

    assert actual == [
        "exported_photo_0_Portrait.png",
    ]

    assert os.path.exists(output_path)
    shutil.rmtree(output_path)


def test_export_images_empty_bounding_box(get_bytes_images_mock):
    output_path = "resources/output/"

    doc = create_document_with_images_without_bbox(get_bytes_images_mock)
    actual = doc.export_images(
        output_path=output_path,
        output_file_prefix="exported_photo",
        output_file_extension="png",
    )
    get_bytes_images_mock.assert_called_once()

    assert not actual


def test_export_hocr_str():
    wrapped_document = document.Document.from_document_path(
        document_path="tests/unit/resources/0/toolbox_invoice_test-0.json"
    )

    actual_hocr = wrapped_document.export_hocr_str(title="toolbox_invoice_test-0")
    assert actual_hocr

    with open(
        "tests/unit/resources/toolbox_invoice_test_0_hocr.xml", "r", encoding="utf-8"
    ) as f:
        expected = f.read()

    assert actual_hocr == expected


def test_export_hocr_str_with_blank_document():
    wrapped_document = document.Document.from_document_path(
        document_path="tests/unit/resources/blank_document.json"
    )

    actual_hocr = wrapped_document.export_hocr_str(title="hocr_blank")

    assert actual_hocr


def test_document_to_merged_documentai_document(get_bytes_multiple_files_mock):
    wrapped_document = document.Document.from_gcs(
        gcs_bucket_name="test-directory", gcs_prefix="documentai/output/123456789/1/"
    )
    get_bytes_multiple_files_mock.assert_called_once()

    actual = documentai.Document.to_json(
        wrapped_document.to_merged_documentai_document()
    )
    with open("tests/unit/resources/merged_document/merged_shards.json", "r") as f:
        merged_document = documentai.Document.from_json(f.read())
        expected = documentai.Document.to_json(merged_document)

    assert actual == expected


def test_document_to_merged_documentai_document_one_shard():
    path = "tests/unit/resources/0/toolbox_invoice_test-0.json"

    with open(path, "r", encoding="utf-8") as f:
        documentai_document = documentai.Document.from_json(f.read())

    wrapped_document = document.Document.from_documentai_document(documentai_document)
    actual = wrapped_document.to_merged_documentai_document()

    assert actual == documentai_document


def test_apply_text_offset():
    path = "tests/unit/resources/1/toolbox_large_document_test-1.json"
    with open(path, "r", encoding="utf-8") as f:
        content = f.read()
        documentai_document = documentai.Document.from_json(content)

    assert documentai_document.shard_info.text_offset == 4350

    doc_dict = documentai.Document.to_dict(documentai_document)
    document._apply_text_offset(
        doc_dict, int(documentai_document.shard_info.text_offset)
    )

    actual = documentai.Document.from_json(json.dumps(doc_dict))
    assert actual.entities[0].text_anchor.text_segments[0].start_index == 4616
    assert actual.entities[0].text_anchor.text_segments[0].end_index == 4622
    assert actual.entities[0].text_anchor.text_segments[3].start_index == 4634
    assert actual.entities[0].text_anchor.text_segments[3].end_index == 4640

    assert (
        actual.pages[0].blocks[0].layout.text_anchor.text_segments[0].start_index
    ) == 4350
    assert (
        actual.pages[0].blocks[0].layout.text_anchor.text_segments[0].end_index == 4358
    )<|MERGE_RESOLUTION|>--- conflicted
+++ resolved
@@ -416,7 +416,25 @@
         assert page.page_number == page_index + 1
 
 
-<<<<<<< HEAD
+def test_document_from_gcs_uri(get_blob_mock):
+    actual = document.Document.from_gcs_uri(
+        gcs_uri="gs://test-directory/documentai/output/123456789/0/document.json"
+    )
+
+    get_blob_mock.assert_called_once()
+
+    assert (
+        actual.gcs_uri
+        == "gs://test-directory/documentai/output/123456789/0/document.json"
+    )
+    assert len(actual.pages) == 1
+    # checking cached value
+    assert len(actual.pages) == 1
+
+    assert len(actual.text) > 0
+    assert len(actual.text) > 0
+
+
 @mock.patch("google.cloud.documentai_toolbox.utilities.gcs_utilities.storage")
 def test_document_list_from_gcs_with_multiple_input_files(
     mock_storage,
@@ -446,25 +464,6 @@
 
     assert documents[1].gcs_bucket_name == "test-directory"
     assert documents[1].gcs_prefix == "documentai/output/123456789/2"
-=======
-def test_document_from_gcs_uri(get_blob_mock):
-    actual = document.Document.from_gcs_uri(
-        gcs_uri="gs://test-directory/documentai/output/123456789/0/document.json"
-    )
-
-    get_blob_mock.assert_called_once()
-
-    assert (
-        actual.gcs_uri
-        == "gs://test-directory/documentai/output/123456789/0/document.json"
-    )
-    assert len(actual.pages) == 1
-    # checking cached value
-    assert len(actual.pages) == 1
-
-    assert len(actual.text) > 0
-    assert len(actual.text) > 0
->>>>>>> 7248fe10
 
 
 def test_document_from_batch_process_metadata_with_multiple_input_files(
