--- conflicted
+++ resolved
@@ -365,17 +365,7 @@
     assert actual[0].field_value == "(906) 917-3486"
 
 
-<<<<<<< HEAD
 def test_entities_to_dict(get_bytes_single_file_mock):
-=======
-@mock.patch("google.cloud.documentai_toolbox.wrappers.document.Pdf")
-def test_split_pdf(mock_Pdf, get_bytes_splitter_mock):
->>>>>>> 8359911b
-    doc = document.Document.from_gcs(
-        gcs_bucket_name="test-directory", gcs_prefix="documentai/output/123456789/0"
-    )
-
-<<<<<<< HEAD
     actual = doc.entities_to_dict()
 
     get_bytes_single_file_mock.assert_called_once()
@@ -407,7 +397,13 @@
     mock_bigquery.Client.assert_called_once()
 
     assert actual
-=======
+
+
+@mock.patch("google.cloud.documentai_toolbox.wrappers.document.Pdf")
+def test_split_pdf(mock_Pdf, get_bytes_splitter_mock):
+    doc = document.Document.from_gcs(
+        gcs_bucket_name="test-directory", gcs_prefix="documentai/output/123456789/0"
+    )
     mock_input_file = mock.Mock()
     mock_Pdf.open.return_value.__enter__.return_value.name = mock_input_file
 
@@ -427,5 +423,4 @@
         "procurement_multi_document_pg4_utility_statement.pdf",
         "procurement_multi_document_pg5_restaurant_statement.pdf",
         "procurement_multi_document_pg6-7_other.pdf",
-    ]
->>>>>>> 8359911b
+    ]