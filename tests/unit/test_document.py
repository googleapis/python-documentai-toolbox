# pylint: disable=protected-access
# -*- coding: utf-8 -*-
# Copyright 2022 Google LLC
#
# Licensed under the Apache License, Version 2.0 (the "License");
# you may not use this file except in compliance with the License.
# You may obtain a copy of the License at
#
#     http://www.apache.org/licenses/LICENSE-2.0
#
# Unless required by applicable law or agreed to in writing, software
# distributed under the License is distributed on an "AS IS" BASIS,
# WITHOUT WARRANTIES OR CONDITIONS OF ANY KIND, either express or implied.
# See the License for the specific language governing permissions and
# limitations under the License.

import os

# try/except added for compatibility with python < 3.8
try:
    from unittest import mock
except ImportError:  # pragma: NO COVER
    import mock

import pytest
import glob

from google.cloud.documentai_toolbox import document

from google.cloud import documentai
from google.cloud import storage


def get_bytes(file_name):
    result = []
    for filename in glob.glob(os.path.join(file_name, "*.json")):
        with open(os.path.join(os.getcwd(), filename), "rb") as f:
            result.append(f.read())

    return result


@pytest.fixture
def get_bytes_single_file_mock():
    with mock.patch.object(document, "_get_bytes") as byte_factory:
        byte_factory.return_value = get_bytes("tests/unit/resources/0")
        yield byte_factory


@pytest.fixture
def get_bytes_multiple_files_mock():
    with mock.patch.object(document, "_get_bytes") as byte_factory:
        byte_factory.return_value = get_bytes("tests/unit/resources/1")
        yield byte_factory


@pytest.fixture
<<<<<<< HEAD
def get_bytes_splitter_mock():
    with mock.patch.object(document, "_get_bytes") as byte_factory:
        byte_factory.return_value = get_bytes("tests/unit/resources/splitter")
=======
def get_bytes_form_parser_mock():
    with mock.patch.object(document, "_get_bytes") as byte_factory:
        byte_factory.return_value = get_bytes("tests/unit/resources/form_parser")
>>>>>>> 6d74548b
        yield byte_factory


def test_get_shards_with_gcs_uri_contains_file_type():
    with pytest.raises(ValueError, match="gcs_prefix cannot contain file types"):
        document._get_shards(
            gcs_bucket_name="test-directory",
            gcs_prefix="documentai/output/123456789/0.json",
        )


def test_get_shards_with_valid_gcs_uri(get_bytes_single_file_mock):
    actual = document._get_shards(
        gcs_bucket_name="test-directory", gcs_prefix="documentai/output/123456789/0/"
    )

    get_bytes_single_file_mock.assert_called_once()
    # We are testing only one of the fields to make sure the file content could be loaded.
    assert actual[0].pages[0].page_number == 1


def test_pages_from_shards():
    shards = []
    for byte in get_bytes("tests/unit/resources/0"):
        shards.append(documentai.Document.from_json(byte))

    actual = document._pages_from_shards(shards=shards)
    assert len(actual[0].paragraphs) == 31


def test_entities_from_shard():
    shards = []
    for byte in get_bytes("tests/unit/resources/0"):
        shards.append(documentai.Document.from_json(byte))

    actual = document._entities_from_shards(shards=shards)

    assert actual[0].mention_text == "$140.00"
    assert actual[0].type_ == "vat"


def test_document_from_document_path_with_single_shard():
    actual = document.Document.from_document_path(
        document_path="tests/unit/resources/0/toolbox_invoice_test-0.json"
    )
    assert len(actual.pages) == 1


def test_document_from_documentai_document_with_single_shard():
    with open("tests/unit/resources/0/toolbox_invoice_test-0.json", "r") as f:
        doc = documentai.Document.from_json(f.read())

    actual = document.Document.from_documentai_document(documentai_document=doc)
    assert len(actual.pages) == 1


def test_document_from_gcs_with_single_shard(get_bytes_single_file_mock):
    actual = document.Document.from_gcs(
        gcs_bucket_name="test-directory", gcs_prefix="documentai/output/123456789/0/"
    )

    get_bytes_single_file_mock.assert_called_once()
    assert len(actual.pages) == 1


def test_document_from_gcs_with_multiple_shards(get_bytes_multiple_files_mock):
    actual = document.Document.from_gcs(
        gcs_bucket_name="test-directory", gcs_prefix="documentai/output/123456789/1/"
    )
    get_bytes_multiple_files_mock.assert_called_once()

    assert len(actual.pages) == 48


@mock.patch("google.cloud.documentai_toolbox.wrappers.document.storage")
def test_print_gcs_document_tree_with_one_folder(mock_storage, capfd):
    client = mock_storage.Client.return_value

    mock_bucket = mock.Mock()

    client.Bucket.return_value = mock_bucket

    blobs = [
        storage.Blob(
            name="gs://test-directory/1/test_shard1.json",
            bucket="gs://test-directory/1",
        ),
        storage.Blob(
            name="gs://test-directory/1/test_shard2.json",
            bucket="gs://test-directory/1",
        ),
        storage.Blob(
            name="gs://test-directory/1/test_shard3.json",
            bucket="gs://test-directory/1",
        ),
    ]

    client.list_blobs.return_value = blobs

    document.print_gcs_document_tree(gcs_bucket_name="test-directory", gcs_prefix="/")

    mock_storage.Client.assert_called_once()

    out, err = capfd.readouterr()
    assert (
        out
        == """gs://test-directory/1
├──test_shard1.json
├──test_shard2.json
└──test_shard3.json\n\n"""
    )


@mock.patch("google.cloud.documentai_toolbox.wrappers.document.storage")
def test_print_gcs_document_tree_with_3_documents(mock_storage, capfd):
    client = mock_storage.Client.return_value

    mock_bucket = mock.Mock()

    client.Bucket.return_value = mock_bucket

    blobs = [
        storage.Blob(
            name="gs://test-directory/documentai/output/123456789/1/test_shard1.json",
            bucket="gs://test-directory/documentai/output/123456789/1",
        ),
        storage.Blob(
            name="gs://test-directory/documentai/output/123456789/1/test_shard2.json",
            bucket="gs://test-directory/documentai/output/123456789/1",
        ),
        storage.Blob(
            name="gs://test-directory/documentai/output/123456789/1/test_shard3.json",
            bucket="gs://test-directory/documentai/output/123456789/1",
        ),
    ]

    client.list_blobs.return_value = blobs

    document.print_gcs_document_tree(
        gcs_bucket_name="test-directory", gcs_prefix="documentai/output/123456789/1/"
    )

    mock_storage.Client.assert_called_once()

    out, err = capfd.readouterr()
    assert (
        out
        == """gs://test-directory/documentai/output/123456789/1
├──test_shard1.json
├──test_shard2.json
└──test_shard3.json\n\n"""
    )


@mock.patch("google.cloud.documentai_toolbox.wrappers.document.storage")
def test_print_gcs_document_tree_with_more_than_5_document(mock_storage, capfd):
    client = mock_storage.Client.return_value

    mock_bucket = mock.Mock()

    client.Bucket.return_value = mock_bucket

    blobs = [
        storage.Blob(
            name="gs://test-directory/documentai/output/123456789/1/test_shard1.json",
            bucket="gs://test-directory/documentai/output/123456789/1",
        ),
        storage.Blob(
            name="gs://test-directory/documentai/output/123456789/1/test_shard2.json",
            bucket="gs://test-directory/documentai/output/123456789/1",
        ),
        storage.Blob(
            name="gs://test-directory/documentai/output/123456789/1/test_shard3.json",
            bucket="gs://test-directory/documentai/output/123456789/1",
        ),
        storage.Blob(
            name="gs://test-directory/documentai/output/123456789/1/test_shard4.json",
            bucket="gs://test-directory/documentai/output/123456789/1",
        ),
        storage.Blob(
            name="gs://test-directory/documentai/output/123456789/1/test_shard5.json",
            bucket="gs://test-directory/documentai/output/123456789/1",
        ),
        storage.Blob(
            name="gs://test-directory/documentai/output/123456789/1/test_shard6.json",
            bucket="gs://test-directory/documentai/output/123456789/1",
        ),
    ]
    client.list_blobs.return_value = blobs

    document.print_gcs_document_tree(
        gcs_bucket_name="test-directory", gcs_prefix="documentai/output/123456789/1/"
    )

    mock_storage.Client.assert_called_once()

    out, err = capfd.readouterr()
    assert (
        out
        == """gs://test-directory/documentai/output/123456789/1
├──test_shard1.json
├──test_shard2.json
├──test_shard3.json
├──test_shard4.json
├──test_shard5.json
│  ....
└──test_shard6.json\n\n"""
    )


def test_print_gcs_document_tree_with_gcs_uri_contains_file_type():
    with pytest.raises(ValueError, match="gcs_prefix cannot contain file types"):
        document.print_gcs_document_tree(
            gcs_bucket_name="test-directory",
            gcs_prefix="documentai/output/123456789/1/test_file.json",
        )


def test_search_page_with_target_string(get_bytes_single_file_mock):
    doc = document.Document.from_gcs(
        gcs_bucket_name="test-directory", gcs_prefix="documentai/output/123456789/0/"
    )

    actual_string = doc.search_pages(target_string="contract")

    get_bytes_single_file_mock.assert_called_once()
    assert len(actual_string) == 1


def test_search_page_with_target_pattern(get_bytes_single_file_mock):
    doc = document.Document.from_gcs(
        gcs_bucket_name="test-directory", gcs_prefix="documentai/output/123456789/0/"
    )

    actual_regex = doc.search_pages(pattern=r"\$\d+(?:\.\d+)?")

    get_bytes_single_file_mock.assert_called_once()
    assert len(actual_regex) == 1


def test_search_page_with_regex_and_str(get_bytes_single_file_mock):
    with pytest.raises(
        ValueError,
        match="Exactly one of target_string and pattern must be specified.",
    ):
        doc = document.Document.from_gcs(
            gcs_bucket_name="test-directory",
            gcs_prefix="documentai/output/123456789/0/",
        )
        doc.search_pages(pattern=r"^\$?(\d*(\d\.?|\.\d{1,2}))$", target_string="hello")

        get_bytes_single_file_mock.assert_called_once()


def test_search_page_with_none(get_bytes_single_file_mock):
    with pytest.raises(
        ValueError,
        match="Exactly one of target_string and pattern must be specified.",
    ):
        doc = document.Document.from_gcs(
            gcs_bucket_name="test-directory",
            gcs_prefix="documentai/output/123456789/0/",
        )
        doc.search_pages()

        get_bytes_single_file_mock.assert_called_once()


def test_get_entity_by_type(get_bytes_single_file_mock):
    doc = document.Document.from_gcs(
        gcs_bucket_name="test-directory", gcs_prefix="documentai/output/123456789/0"
    )

    actual = doc.get_entity_by_type(target_type="receiver_address")

    get_bytes_single_file_mock.assert_called_once()

    assert len(actual) == 1
    assert actual[0].type_ == "receiver_address"
    assert actual[0].mention_text == "222 Main Street\nAnytown, USA"


<<<<<<< HEAD
@mock.patch("google.cloud.documentai_toolbox.wrappers.document.Pdf")
def test_split_pdf(mock_Pdf, get_bytes_splitter_mock):
    doc = document.Document.from_gcs(
        gcs_bucket_name="test-directory", gcs_prefix="documentai/output/123456789/0"
    )

    mock_input_file = mock.Mock()
    mock_Pdf.open.return_value.__enter__.return_value.name = mock_input_file

    mock_output_file = mock.Mock()
    mock_Pdf.new.return_value = mock_output_file

    actual = doc.split_pdf(
        pdf_path="procurement_multi_document.pdf", output_path="splitter/output/"
    )

    get_bytes_splitter_mock.assert_called_once()

    assert actual == [
        "procurement_multi_document_pg1_invoice_statement.pdf",
        "procurement_multi_document_pg2_receipt_statement.pdf",
        "procurement_multi_document_pg3_other.pdf",
        "procurement_multi_document_pg4_utility_statement.pdf",
        "procurement_multi_document_pg5_restaurant_statement.pdf",
        "procurement_multi_document_pg6-7_other.pdf",
    ]
=======
def test_get_form_field_by_name(get_bytes_form_parser_mock):
    doc = document.Document.from_gcs(
        gcs_bucket_name="test-directory", gcs_prefix="documentai/output/123456789/0"
    )
    actual = doc.get_form_field_by_name(target_field="Phone #:")

    get_bytes_form_parser_mock.assert_called_once()

    assert len(actual) == 1
    assert actual[0].field_name == "Phone #:"
    assert actual[0].field_value == "(906) 917-3486"
>>>>>>> 6d74548b
<|MERGE_RESOLUTION|>--- conflicted
+++ resolved
@@ -55,15 +55,16 @@
 
 
 @pytest.fixture
-<<<<<<< HEAD
+def get_bytes_form_parser_mock():
+    with mock.patch.object(document, "_get_bytes") as byte_factory:
+        byte_factory.return_value = get_bytes("tests/unit/resources/form_parser")
+        yield byte_factory
+
+
+@pytest.fixture
 def get_bytes_splitter_mock():
     with mock.patch.object(document, "_get_bytes") as byte_factory:
         byte_factory.return_value = get_bytes("tests/unit/resources/splitter")
-=======
-def get_bytes_form_parser_mock():
-    with mock.patch.object(document, "_get_bytes") as byte_factory:
-        byte_factory.return_value = get_bytes("tests/unit/resources/form_parser")
->>>>>>> 6d74548b
         yield byte_factory
 
 
@@ -346,7 +347,20 @@
     assert actual[0].mention_text == "222 Main Street\nAnytown, USA"
 
 
-<<<<<<< HEAD
+def test_get_form_field_by_name(get_bytes_form_parser_mock):
+    doc = document.Document.from_gcs(
+        gcs_bucket_name="test-directory", gcs_prefix="documentai/output/123456789/0"
+    )
+    actual = doc.get_form_field_by_name(target_field="Phone #:")
+
+    get_bytes_form_parser_mock.assert_called_once()
+
+    assert len(actual) == 1
+    assert actual[0].field_name == "Phone #:"
+    assert actual[0].field_value == "(906) 917-3486"
+
+
+
 @mock.patch("google.cloud.documentai_toolbox.wrappers.document.Pdf")
 def test_split_pdf(mock_Pdf, get_bytes_splitter_mock):
     doc = document.Document.from_gcs(
@@ -372,17 +386,4 @@
         "procurement_multi_document_pg4_utility_statement.pdf",
         "procurement_multi_document_pg5_restaurant_statement.pdf",
         "procurement_multi_document_pg6-7_other.pdf",
-    ]
-=======
-def test_get_form_field_by_name(get_bytes_form_parser_mock):
-    doc = document.Document.from_gcs(
-        gcs_bucket_name="test-directory", gcs_prefix="documentai/output/123456789/0"
-    )
-    actual = doc.get_form_field_by_name(target_field="Phone #:")
-
-    get_bytes_form_parser_mock.assert_called_once()
-
-    assert len(actual) == 1
-    assert actual[0].field_name == "Phone #:"
-    assert actual[0].field_value == "(906) 917-3486"
->>>>>>> 6d74548b
+    ]