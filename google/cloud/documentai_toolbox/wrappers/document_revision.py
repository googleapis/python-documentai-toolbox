--- conflicted
+++ resolved
@@ -185,7 +185,6 @@
 
 
 def get_level(doc: DocumentWithRevisions):
-<<<<<<< HEAD
         try:
             level = 0 
             p = doc.parent
@@ -200,28 +199,6 @@
 def _print_child_tree(currect_revision: DocumentWithRevisions, doc:DocumentWithRevisions,seen):
     tab = '  '*get_level(doc)
 
-=======
-    try:
-        level = 0
-        p = doc.parent
-        if p.revision_id:
-            while p:
-                p = p.parent
-                level += 1
-        return level
-    except:
-        return 0
-
-
-def _print_child_tree(
-    currect_revision: DocumentWithRevisions, doc: DocumentWithRevisions, seen
-):
-    if currect_revision.revision_id == doc.revision_id:
-        print(" " * get_level(doc) + "*|--", end="")
-    else:
-        print("  " * get_level(doc) + "|--", end="")
-    print(doc.revision_id)
->>>>>>> c9ce5528
     if doc.children:
         if currect_revision.revision_id == doc.revision_id:
             print(tab + '└──>', end = '')
@@ -230,7 +207,6 @@
         print(doc.revision_id)
         for each in doc.children:
             seen.append(each.revision_id)
-<<<<<<< HEAD
             _print_child_tree(currect_revision,each,seen)
     else:
         if currect_revision.revision_id == doc.revision_id:
@@ -238,10 +214,6 @@
         else:
             print(tab + '└──', end = '')
         print(doc.revision_id)
-=======
-            _print_child_tree(currect_revision, each, seen)
-
->>>>>>> c9ce5528
 
 @dataclasses.dataclass
 class DocumentWithRevisions:
@@ -264,13 +236,8 @@
     document: Document = dataclasses.field(init=True, repr=False)
     revision_nodes: List[documentai.Document] = dataclasses.field(init=True, repr=False)
     gcs_prefix: str = dataclasses.field(init=True, repr=False, default=None)
-<<<<<<< HEAD
     parent_ids : List[str] = dataclasses.field(init=True, repr=False, default=None)
     all_node_ids : List[str] = dataclasses.field(init=True, repr=False, default=None)
-=======
-    parent_ids: List[str] = dataclasses.field(init=True, repr=False, default=None)
-
->>>>>>> c9ce5528
     next_: Document = dataclasses.field(init=False, repr=False, default=None)
     last: Document = dataclasses.field(init=False, repr=False, default=None)
     revision_id: str = dataclasses.field(init=False, repr=False, default=None)
@@ -296,14 +263,9 @@
         base_docproto, revs = _get_base_docproto(gcs_prefix)
 
         revisions = [r.revisions for r in revs]
-<<<<<<< HEAD
         parent_ids = [r.revisions[0].id for r in revs if not r.revisions[0].parent]
         all_node_ids = [r.revisions[0].id for r in revs]
         
-=======
-        parent_ids = [r.revisions[0].id for r in revs]
-
->>>>>>> c9ce5528
         immutable_doc = Document(shards=base_docproto, gcs_prefix=gcs_prefix)
         root_revision_nodes = []
 
@@ -312,16 +274,7 @@
             d = Document(shards=copied_doc.shards, gcs_prefix=copied_doc.gcs_prefix)
             d.entities, history = _get_revised_documents(rev)
 
-<<<<<<< HEAD
             revision_doc = DocumentWithRevisions(document=d,revision_nodes=revisions,gcs_prefix=gcs_prefix,parent_ids=parent_ids, all_node_ids=all_node_ids)
-=======
-            revision_doc = DocumentWithRevisions(
-                document=d,
-                revision_nodes=revisions,
-                gcs_prefix=gcs_prefix,
-                parent_ids=parent_ids,
-            )
->>>>>>> c9ce5528
             revision_doc.history += history
 
             revision_doc.revision_id = rev.revisions[0].id
@@ -404,15 +357,9 @@
                 _print_child_tree(self, root, seen_id)
             else:
                 if self.revision_id == root.revision_id:
-<<<<<<< HEAD
                     print('└──>', end = '')
                 else:
                     print('├──', end = '')
-=======
-                    print("*|--", end="")
-                else:
-                    print("|--", end="")
->>>>>>> c9ce5528
                 print(root.revision_id)
 
             seen_id.append(root.revision_id)