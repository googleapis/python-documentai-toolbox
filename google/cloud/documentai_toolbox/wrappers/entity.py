--- conflicted
+++ resolved
@@ -28,9 +28,9 @@
         documentai_entity (google.cloud.documentai.Document.Entity):
             Required.The original google.cloud.documentai.Document.Entity object.
         type_ (str):
-            Required. Entity type from a schema e.g. ``Address``.
+            Entity type from a schema e.g. ``Address``.
         mention_text (str):
-            Optional. Text value in the document e.g.
+            Text value in the document e.g.
             ``1600 Amphitheatre Pkwy``. If the entity is not present in
             the document, this field will be empty.
     """
@@ -38,16 +38,8 @@
         init=True, repr=False
     )
     type_: str = dataclasses.field(init=False, repr=False)
-<<<<<<< HEAD
     mention_text: str = dataclasses.field(init=False, repr=False, default="")
 
     def __post_init__(self):
-        self.type_ = self._documentai_entity.type_
-        self.mention_text = self._documentai_entity.mention_text
-=======
-    mention_text: str = dataclasses.field(init=True, repr=False, default="")
-
-    def __post_init__(self):
         self.type_ = self.documentai_entity.type
-        self.mention_text = self.documentai_entity.mention_text
->>>>>>> d103c084
+        self.mention_text = self.documentai_entity.mention_text