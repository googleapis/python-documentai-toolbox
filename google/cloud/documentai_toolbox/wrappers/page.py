# -*- coding: utf-8 -*-
# Copyright 2022 Google LLC
#
# Licensed under the Apache License, Version 2.0 (the "License");
# you may not use this file except in compliance with the License.
# You may obtain a copy of the License at
#
#     http://www.apache.org/licenses/LICENSE-2.0
#
# Unless required by applicable law or agreed to in writing, software
# distributed under the License is distributed on an "AS IS" BASIS,
# WITHOUT WARRANTIES OR CONDITIONS OF ANY KIND, either express or implied.
# See the License for the specific language governing permissions and
# limitations under the License.
#
"""Wrappers for Document AI Page type."""

import dataclasses
from typing import List, Union

from google.cloud import documentai
import pandas as pd

ElementWithLayout = Union[
    documentai.Document.Page.Paragraph,
    documentai.Document.Page.Line,
    documentai.Document.Page.Token,
    documentai.Document.Page.Table.TableCell,
]


@dataclasses.dataclass
class Table:
    """Represents a wrapped documentai.Document.Page.Table.

    Attributes:
        documentai_table (google.cloud.documentai.Document.Page.Table):
            Required. The original google.cloud.documentai.Document.Page.Table object.
        body_rows (List[List[str]]):
            Required. A list of body rows.
        header_rows (List[List[str]]):
            Required. A list of headers.
    """

    documentai_table: documentai.Document.Page.Table = dataclasses.field(
        init=True, repr=False
    )
    body_rows: List[List[str]] = dataclasses.field(init=True, repr=False)
    header_rows: List[List[str]] = dataclasses.field(init=True, repr=False)

    def to_dataframe(self) -> pd.DataFrame:
        r"""Returns pd.DataFrame from documentai.table

        Returns:
            pd.DataFrame:
                The DataFrame of the table.

        """
        rows = self.body_rows if self.body_rows != [] else self.header_rows

        rows.append("\n")
        rows.append("\n")

        dataframe = pd.DataFrame(rows)
        if self.body_rows != [] and self.header_rows != []:
            dataframe.columns = self.header_rows

        return dataframe

    def to_csv(self, dataframe: pd.DataFrame) -> str:
        r"""Returns a csv str.

            .. code-block:: python

                from google.cloud.documentai_toolbox import Document

                def sample_table_to_csv():

                    #Wrap document from gcs_path
                    merged_document = Document('gs://abc/def/gh/1')

                    #Use first page
                    page = merged_document.pages[0]

                    #export the first table in page 1 to csv
                    dataframe = page.tables[0].to_dataframe()
                    csv_text = page.tables[0].to_csv(dataframe=dataframe)

                    print(csv_text)

        Args:
            dataframe (pd.Dataframe):
                Required. Two-dimensional, size-mutable, potentially heterogeneous tabular data.

        Returns:
            str:
                The table in csv format.

        """

        result_csv = dataframe.to_csv(index=False)

        return result_csv


def _table_wrapper_from_documentai_table(
    documentai_table: List[documentai.Document.Page.Table], text: str
) -> Table:
    r"""Returns a Table.

    Args:
        documentai_tables (List[documentai.Document.Page.Table]):
            Required. A list of documentai.Document.Page.Table.
        text (str):
            Required. UTF-8 encoded text in reading order
            from the document.

    Returns:
        Table:
            A Table.

    """

    header_rows = []
    body_rows = []

    header_rows = _table_row_from_documentai_table_row(
        table_rows=documentai_table.header_rows, text=text
    )
    body_rows = _table_row_from_documentai_table_row(
        table_rows=documentai_table.body_rows, text=text
    )

    result = Table(
        documentai_table=documentai_table, body_rows=body_rows, header_rows=header_rows
    )

    return result


@dataclasses.dataclass
class Paragraph:
    """Represents a wrapped documentai.Document.Page.Paragraph.
    Attributes:
        documentai_paragraph (google.cloud.documentai.Document.Page.Paragraph):
            Required.The original google.cloud.documentai.Document.Page.Paragraph object.
        text (str):
            Required. UTF-8 encoded text.
    """

    documentai_paragraph: documentai.Document.Page.Paragraph
    text: str


@dataclasses.dataclass
class Line:
    """Represents a wrapped documentai.Document.Page.Line.
    Attributes:
        documentai_line (google.cloud.documentai.Document.Page.Line):
            Required.The original google.cloud.documentai.Document.Page.Line object.
        text (str):
            Required. UTF-8 encoded text.
    """

    documentai_line: documentai.Document.Page.Line
    text: str


def _get_paragraphs(
    paragraphs: List[documentai.Document.Page.Paragraph], text: str
) -> List[Paragraph]:
    r"""Returns a list of Paragraph.
    Args:
        paragraphs (List[documentai.Document.Page.Paragraph]):
            Required. a list of documentai.Document.Page.Paragraph objects.
        text (str):
            Required. UTF-8 encoded text in reading order
            from the document.
    Returns:
        List[Paragraph]:
             A list of Paragraph.
    """
    result = []

    for paragraph in paragraphs:
        result.append(
            Paragraph(
                documentai_paragraph=paragraph,
                text=_text_from_element_with_layout(
                    element_with_layout=paragraph, text=text
                ),
            )
        )

    return result


def _get_lines(lines: List[documentai.Document.Page.Line], text: str) -> List[Line]:
    r"""Returns a list of Line.
    Args:
        paragraphs (List[documentai.Document.Page.Line]):
            Required. a list of documentai.Document.Page.Line objects.
        text (str):
            Required. UTF-8 encoded text in reading order
            from the document.
    Returns:
        List[Line]:
            A list of Line.
    """
    result = []

    for line in lines:
        result.append(
            Line(
                documentai_line=line,
                text=_text_from_element_with_layout(
                    element_with_layout=line, text=text
                ),
            )
        )

    return result


def _table_row_from_documentai_table_row(
    table_rows: List[documentai.Document.Page.Table.TableRow], text: str
) -> List[str]:
    r"""Returns a list rows from table_rows.

    Args:
        table_rows (documentai.Document.Page.Table.TableRow):
            Required. A documentai.Document.Page.Table.TableRow.
        text (str):
            Required. UTF-8 encoded text in reading order
            from the document.

    Returns:
        List[str]:
            A list of table rows.
    """
    body_rows = []
    for row in table_rows:
        row_text = []

        for cell in row.cells:
            row_text.append(
                _text_from_element_with_layout(element_with_layout=cell, text=text)
            )

        body_rows.append([x.replace("\n", "") for x in row_text])
    return body_rows


def _text_from_element_with_layout(
    element_with_layout: ElementWithLayout, text: str
) -> str:
    r"""Returns a text from a single element.

    Args:
        element_with_layout (ElementWithLayout):
            Required. a element with layout attribute.
        text (str):
            Required. UTF-8 encoded text in reading order
            from the document.

    Returns:
        str:
            Text from a single element.
    """

    result_text = ""

    if element_with_layout.layout.text_anchor.text_segments == []:
        return ""
    else:
        for text_segment in element_with_layout.layout.text_anchor.text_segments:
            result_text += text[
                int(text_segment.start_index) : int(text_segment.end_index)
            ]

    return result_text


@dataclasses.dataclass
class Page:
    """Represents a wrapped documentai.Document.Page .

    Attributes:
        documentai_page (google.cloud.documentai.Document.Page):
            Required.The original google.cloud.documentai.Document.Page object.
        lines (List[str]):
            Required.A list of visually detected text lines on the
            page. A collection of tokens that a human would
            perceive as a line.
        paragraphs (List[str]):
            Required.A list of visually detected text paragraphs
            on the page. A collection of lines that a human
            would perceive as a paragraph.
        tables (List[Table]):
            A list of visually detected tables on the
            page.
    """

<<<<<<< HEAD
    _documentai_page: documentai.Document.Page = dataclasses.field(
        init=True, repr=False
    )
    text: str = dataclasses.field(init=True, repr=False)

    lines: List[str] = dataclasses.field(init=False, repr=False)
    paragraphs: List[str] = dataclasses.field(init=False, repr=False)
    tables: List[Table] = dataclasses.field(init=False, repr=False)

    def __post_init__(self):
        lines = []
        paragraphs = []
        tables = []

        for line in self._documentai_page.lines:
            lines.append(
                _text_from_element_with_layout(element_with_layout=line, text=self.text)
            )

        for paragraph in self._documentai_page.paragraphs:
            paragraphs.append(
                _text_from_element_with_layout(
                    element_with_layout=paragraph, text=self.text
                )
            )

        for table in self._documentai_page.tables:
=======
    documentai_page: documentai.Document.Page = dataclasses.field(init=True, repr=False)
    text: str = dataclasses.field(init=True, repr=False)

    lines: List[Line] = dataclasses.field(init=False, repr=False)
    paragraphs: List[Paragraph] = dataclasses.field(init=False, repr=False)
    tables: List[Table] = dataclasses.field(init=False, repr=False)

    def __post_init__(self):
        tables = []

        for table in self.documentai_page.tables:
>>>>>>> d103c084
            tables.append(
                _table_wrapper_from_documentai_table(
                    documentai_table=table, text=self.text
                )
            )

<<<<<<< HEAD
        self.lines = lines
        self.paragraphs = paragraphs
=======
        self.lines = _get_lines(lines=self.documentai_page.lines, text=self.text)
        self.paragraphs = _get_paragraphs(
            paragraphs=self.documentai_page.paragraphs, text=self.text
        )
>>>>>>> d103c084
        self.tables = tables<|MERGE_RESOLUTION|>--- conflicted
+++ resolved
@@ -301,35 +301,6 @@
             page.
     """
 
-<<<<<<< HEAD
-    _documentai_page: documentai.Document.Page = dataclasses.field(
-        init=True, repr=False
-    )
-    text: str = dataclasses.field(init=True, repr=False)
-
-    lines: List[str] = dataclasses.field(init=False, repr=False)
-    paragraphs: List[str] = dataclasses.field(init=False, repr=False)
-    tables: List[Table] = dataclasses.field(init=False, repr=False)
-
-    def __post_init__(self):
-        lines = []
-        paragraphs = []
-        tables = []
-
-        for line in self._documentai_page.lines:
-            lines.append(
-                _text_from_element_with_layout(element_with_layout=line, text=self.text)
-            )
-
-        for paragraph in self._documentai_page.paragraphs:
-            paragraphs.append(
-                _text_from_element_with_layout(
-                    element_with_layout=paragraph, text=self.text
-                )
-            )
-
-        for table in self._documentai_page.tables:
-=======
     documentai_page: documentai.Document.Page = dataclasses.field(init=True, repr=False)
     text: str = dataclasses.field(init=True, repr=False)
 
@@ -341,20 +312,14 @@
         tables = []
 
         for table in self.documentai_page.tables:
->>>>>>> d103c084
             tables.append(
                 _table_wrapper_from_documentai_table(
                     documentai_table=table, text=self.text
                 )
             )
 
-<<<<<<< HEAD
-        self.lines = lines
-        self.paragraphs = paragraphs
-=======
         self.lines = _get_lines(lines=self.documentai_page.lines, text=self.text)
         self.paragraphs = _get_paragraphs(
             paragraphs=self.documentai_page.paragraphs, text=self.text
         )
->>>>>>> d103c084
         self.tables = tables