# -*- coding: utf-8 -*-
# Copyright 2022 Google LLC
#
# Licensed under the Apache License, Version 2.0 (the "License");
# you may not use this file except in compliance with the License.
# You may obtain a copy of the License at
#
#     http://www.apache.org/licenses/LICENSE-2.0
#
# Unless required by applicable law or agreed to in writing, software
# distributed under the License is distributed on an "AS IS" BASIS,
# WITHOUT WARRANTIES OR CONDITIONS OF ANY KIND, either express or implied.
# See the License for the specific language governing permissions and
# limitations under the License.
#
"""Wrappers for Document AI Page type."""

from abc import ABC
import dataclasses
<<<<<<< HEAD
from functools import cached_property
from typing import cast, List, Optional, Type
=======
from typing import List, Optional, Type, cast
>>>>>>> bbf4c1ad

import pandas as pd

from google.cloud import documentai
from google.cloud.documentai_toolbox.constants import ElementWithLayout
from google.cloud.documentai_toolbox.utilities import docai_utilities


@dataclasses.dataclass
class Table:
    """Represents a wrapped documentai.Document.Page.Table.

    Attributes:
        documentai_object (google.cloud.documentai.Document.Page.Table):
            Required. The original object.
        body_rows (List[List[str]]):
            Required. A list of body rows.
        header_rows (List[List[str]]):
            Required. A list of header rows.
    """

    documentai_object: documentai.Document.Page.Table = dataclasses.field(repr=False)
    _page: "Page" = dataclasses.field(repr=False)

    @cached_property
    def body_rows(self):
        return _table_rows_from_documentai_table_rows(
            table_rows=list(self.documentai_object.body_rows),
            text=self._page._document_text,
        )

    @cached_property
    def header_rows(self):
        return _table_rows_from_documentai_table_rows(
            table_rows=list(self.documentai_object.header_rows),
            text=self._page._document_text,
        )

    def to_dataframe(self) -> pd.DataFrame:
        r"""Returns pd.DataFrame from documentai.table

        Returns:
            pd.DataFrame:
                The DataFrame of the table.

        """
        if not self.body_rows:
            return pd.DataFrame(columns=self.header_rows)

        if self.header_rows:
            columns = pd.MultiIndex.from_arrays(self.header_rows)
        else:
            columns = [None] * len(self.body_rows[0])

        return pd.DataFrame(self.body_rows, columns=columns)


@dataclasses.dataclass
class FormField:
    """Represents a wrapped documentai.Document.Page.FormField.

    Attributes:
        documentai_object (google.cloud.documentai.Document.Page.FormField):
            Required. The original object.
        field_name (str):
            Required. The form field name
        field_value (str):
            Required. The form field value
    """

    documentai_object: documentai.Document.Page.FormField = dataclasses.field(
        repr=False
    )
    _page: "Page" = dataclasses.field(repr=False)

    @cached_property
    def field_name(self):
        return _trim_text(
            _text_from_layout(
                self.documentai_object.field_name, self._page._document_text
            )
        )

    @cached_property
    def field_value(self):
        return _trim_text(
            _text_from_layout(
                self.documentai_object.field_value, self._page._document_text
            )
        )


@dataclasses.dataclass
class _BasePageElement(ABC):
    """Base class for representing a wrapped Document AI Page element (Symbol, Token, Line, Paragraph, Block)."""

    documentai_object: ElementWithLayout = dataclasses.field(repr=False)
    _page: "Page" = dataclasses.field(repr=False)

    @cached_property
    def text(self):
        """
        Text of the page element.
        """
        return _text_from_layout(
            layout=self.documentai_object.layout, text=self._page._document_text
        )

    @cached_property
    def hocr_bounding_box(self):
        """
        hOCR bounding box of the page element.
        """
        return _get_hocr_bounding_box(
            element_with_layout=self.documentai_object,
            page_dimension=self._page.documentai_object.dimension,
        )


@dataclasses.dataclass
class Symbol(_BasePageElement):
    """Represents a wrapped documentai.Document.Page.Symbol.
    https://cloud.google.com/document-ai/docs/process-documents-ocr#enable_symbols

    Attributes:
        documentai_object (google.cloud.documentai.Document.Page.Symbol):
            Required. The original object.
        text (str):
            Required. The text of the Symbol.
    """

    @cached_property
    def hocr_bounding_box(self):
        # Symbols are not represented in hOCR
        return None


@dataclasses.dataclass
class Token(_BasePageElement):
    """Represents a wrapped documentai.Document.Page.Token.

    Attributes:
        documentai_object (google.cloud.documentai.Document.Page.Token):
            Required. The original object.
        text (str):
            Required. The text of the Token.
        symbols (List[Symbol]):
            Optional. The Symbols contained within the Token.
    """

    @cached_property
    def symbols(self):
        return cast(
            List[Symbol],
            _get_children_of_element(self.documentai_object, self._page.symbols),
        )


@dataclasses.dataclass
class Line(_BasePageElement):
    """Represents a wrapped documentai.Document.Page.Line.

    Attributes:
        documentai_object (google.cloud.documentai.Document.Page.Line):
            Required. The original object.
        text (str):
            Required. The text of the Line.
        _tokens (List[Token]):
            Optional. The Tokens contained within the Line.
    """

    @cached_property
    def tokens(self):
        return cast(
            List[Token],
            _get_children_of_element(self.documentai_object, self._page.tokens),
        )


@dataclasses.dataclass
class Paragraph(_BasePageElement):
    """Represents a wrapped documentai.Document.Page.Paragraph.

    Attributes:
        documentai_object (google.cloud.documentai.Document.Page.Paragraph):
            Required. The original object.
        text (str):
            Required. The text of the Paragraph.
        _lines (List[Line]):
            Optional. The Lines contained within the Paragraph.
    """

    _lines: Optional[List[Line]] = dataclasses.field(
        init=False, repr=False, default=None
    )

    @cached_property
    def lines(self):
        return cast(
            List[Line],
            _get_children_of_element(self.documentai_object, self._page.lines),
        )


@dataclasses.dataclass
class Block(_BasePageElement):
    """Represents a wrapped documentai.Document.Page.Block.

    Attributes:
        documentai_object (google.cloud.documentai.Document.Page.Block):
            Required. The original object.
        text (str):
            Required. The text of the Block.
        _paragraphs (List[Paragraph]):
            Optional. The Paragraphs contained within the Block.
    """

    @cached_property
    def paragraphs(self):
        return cast(
            List[Paragraph],
            _get_children_of_element(self.documentai_object, self._page.paragraphs),
        )


@dataclasses.dataclass
class MathFormula(_BasePageElement):
    """Represents a wrapped documentai.Document.Page.VisualElement with type `math_formula`.
    https://cloud.google.com/document-ai/docs/process-documents-ocr#math_ocr

    Attributes:
        documentai_object (google.cloud.documentai.Document.Page.VisualElement):
            Required. The original object.
        text (str):
            Required. The text of the MathFormula.
    """

    @cached_property
    def hocr_bounding_box(self):
        # Math Formulas are not represented in hOCR
        return None


def _table_rows_from_documentai_table_rows(
    table_rows: List[documentai.Document.Page.Table.TableRow], text: str
) -> List[List[str]]:
    r"""Returns a list of rows from table_rows.

    Args:
        table_rows (List[documentai.Document.Page.Table.TableRow]):
            Required. A documentai.Document.Page.Table.TableRow.
        text (str):
            Required. UTF-8 encoded text in reading order
            from the document.

    Returns:
        List[List[str]]:
            A list of table rows.
    """
    return [
        [_text_from_layout(cell.layout, text).replace("\n", "") for cell in row.cells]
        for row in table_rows
    ]


def _get_hocr_bounding_box(
    element_with_layout: ElementWithLayout,
    page_dimension: documentai.Document.Page.Dimension,
) -> Optional[str]:
    r"""Returns a hOCR bounding box string.

    Args:
        element_with_layout (ElementWithLayout):
            Required. an element with layout fields.
        dimension (documentai.Document.Page.Dimension):
            Required. Page dimension.

    Returns:
        Optional[str]:
            hOCR bounding box sring.
    """
    if not element_with_layout.layout.bounding_poly:
        return None

    bbox = docai_utilities.get_bounding_box(
        bounding_poly=element_with_layout.layout.bounding_poly,
        page_dimension=page_dimension,
    )

    if not bbox:
        return None

    min_x, min_y, max_x, max_y = bbox
    return f"bbox {min_x} {min_y} {max_x} {max_y}"


def _text_from_layout(layout: documentai.Document.Page.Layout, text: str) -> str:
    r"""Returns a text from a single layout element.

    Args:
        layout (documentai.Document.Page.Layout):
            Required. an element with layout fields.
        text (str):
            Required. UTF-8 encoded text in reading order
            of the `documentai.Document` containing the layout element.

    Returns:
        str:
            Text from a single element.
    """

    # Note: `layout.text_anchor.text_segments` are indexes into the full Document text.
    # https://cloud.google.com/document-ai/docs/reference/rest/v1/Document#textsegment
    return "".join(
        text[int(segment.start_index) : int(segment.end_index)]
        for segment in layout.text_anchor.text_segments
    )


def _get_children_of_element(
    element: ElementWithLayout, children: List[ElementWithLayout]
) -> List[ElementWithLayout]:
    r"""Returns a list of children inside element.

    Args:
        element (ElementWithLayout):
            Required. A element in a page.
        children (List[ElementWithLayout]):
            Required. List of wrapped children.

    Returns:
        List[ElementWithLayout]:
            A list of wrapped children that are inside a element.
    """
    start_index = element.layout.text_anchor.text_segments[0].start_index
    end_index = element.layout.text_anchor.text_segments[0].end_index

    return [
        child
        for child in children
        if child.documentai_object.layout.text_anchor.text_segments[0].start_index
        >= start_index
        if child.documentai_object.layout.text_anchor.text_segments[0].end_index
        <= end_index
    ]


def _trim_text(text: str) -> str:
    r"""Remove extra space characters from text (blank, newline, tab, etc.)

    Args:
        text (str):
            Required. UTF-8 encoded text in reading order
            from the document.
    Returns:
        str:
            Text without trailing spaces/newlines
    """
    return text.strip().replace("\n", " ")


@dataclasses.dataclass
class Page:
    """Represents a wrapped documentai.Document.Page .

    Attributes:
        documentai_object (google.cloud.documentai.Document.Page):
            Required. The original object.
        text (str):
            Required. UTF-8 encoded text of the page.
        page_number (int):
            Required. The page number of the `Page`.
        hocr_bounding_box (str):
            Required. hOCR bounding box of the page element.
        symbols (List[Symbol]):
            Optional. A list of visually detected text symbols
            (characters/letters) on the page.
        tokens (List[Token]):
            Required. A list of visually detected text tokens (words) on the
            page.
        lines (List[Line]):
            Required. A list of visually detected text lines on the
            page. A collection of tokens that a human would
            perceive as a line.
        paragraphs (List[Paragraph]):
            Required. A list of visually detected text paragraphs
            on the page. A collection of lines that a human
            would perceive as a paragraph.
        blocks (List[Block]):
            Required. A list of visually detected text blocks
            on the page. A collection of lines that a human
            would perceive as a block.
        form_fields (List[FormField]):
            Optional. A list of visually detected form fields on the
            page.
        tables (List[Table]):
            Optional. A list of visually detected tables on the
            page.
        math_formulas (List[MathFormula]):
            Optional. A list of visually detected math formulas
            on the page.
    """

    documentai_object: documentai.Document.Page = dataclasses.field(repr=False)
    _document_text: str = dataclasses.field(repr=False)

    def _get_elements(self, element_type: Type, attribute_name: str) -> List:
        """
        Helper method to create elements based on specified type.
        """
        elements = getattr(self.documentai_object, attribute_name)
        return [
            element_type(documentai_object=element, _page=self) for element in elements
        ]

    @cached_property
    def text(self):
        return _text_from_layout(
            self.documentai_object.layout, text=self._document_text
        )

    @cached_property
    def page_number(self):
        return self.documentai_object.page_number

    @cached_property
    def tables(self):
        return self._get_elements(Table, "tables")

    @cached_property
    def form_fields(self):
        return self._get_elements(FormField, "form_fields")

    @cached_property
    def math_formulas(self):
        return [
            MathFormula(documentai_object=visual_element, _page=self)
            for visual_element in self.documentai_object.visual_elements
            if visual_element.type_ == "math_formula"
        ]

    @cached_property
    def symbols(self):
        return self._get_elements(Symbol, "symbols")

    @cached_property
    def tokens(self):
        return self._get_elements(Token, "tokens")

    @cached_property
    def lines(self):
        return self._get_elements(Line, "lines")

    @cached_property
    def paragraphs(self):
        return self._get_elements(Paragraph, "paragraphs")

    @cached_property
    def blocks(self):
        return self._get_elements(Block, "blocks")

    @cached_property
    def hocr_bounding_box(self):
        return _get_hocr_bounding_box(
            element_with_layout=self.documentai_object,
            page_dimension=self.documentai_object.dimension,
        )<|MERGE_RESOLUTION|>--- conflicted
+++ resolved
@@ -17,12 +17,8 @@
 
 from abc import ABC
 import dataclasses
-<<<<<<< HEAD
 from functools import cached_property
-from typing import cast, List, Optional, Type
-=======
 from typing import List, Optional, Type, cast
->>>>>>> bbf4c1ad
 
 import pandas as pd
 
