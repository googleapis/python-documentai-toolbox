--- conflicted
+++ resolved
@@ -47,12 +47,7 @@
             Required. A list of header rows.
     """
 
-<<<<<<< HEAD
     documentai_object: documentai.Document.Page.Table = dataclasses.field(repr=False)
-    body_rows: List[List[str]] = dataclasses.field(repr=False)
-    header_rows: List[List[str]] = dataclasses.field(repr=False)
-=======
-    documentai_table: documentai.Document.Page.Table = dataclasses.field(repr=False)
     document_text: dataclasses.InitVar[str]
 
     body_rows: List[List[str]] = dataclasses.field(init=False, repr=False)
@@ -65,7 +60,6 @@
         self.body_rows = _table_rows_from_documentai_table_rows(
             table_rows=list(self.documentai_table.body_rows), text=document_text
         )
->>>>>>> 778e433b
 
     def to_dataframe(self) -> pd.DataFrame:
         r"""Returns pd.DataFrame from documentai.table
@@ -118,10 +112,10 @@
         return self.to_dataframe().to_csv(index=False)
 
 
-<<<<<<< HEAD
 @dataclasses.dataclass
 class Token:
-    """Represents a wrapped documentai.Document.Page.Token.
+    """Represents a wrapped documentai.Document.Page.
+    .
 
     Attributes:
         documentai_object (google.cloud.documentai.Document.Page.Token):
@@ -198,14 +192,12 @@
         return self._hocr_bounding_box
 
 
-=======
->>>>>>> 778e433b
+
 @dataclasses.dataclass
 class FormField:
     """Represents a wrapped documentai.Document.Page.FormField.
 
     Attributes:
-<<<<<<< HEAD
         documentai_object (google.cloud.documentai.Document.Page.FormField):
             Required. The original google.cloud.documentai.Document.Page.FormField object.
         field_name (str):
@@ -217,24 +209,6 @@
     documentai_object: documentai.Document.Page.FormField
     field_name: str
     field_value: str
-=======
-        documentai_block (google.cloud.documentai.Document.Page.Block):
-            Required. The original google.cloud.documentai.Document.Page.Block object.
-        document_text (str):
-            Required. UTF-8 encoded text in reading order from the document.
-        text (str):
-            Required. UTF-8 encoded text of the block.
-    """
-
-    documentai_block: documentai.Document.Page.Block
-    document_text: dataclasses.InitVar[str]
-    text: str = dataclasses.field(init=False)
-
-    def __post_init__(self, document_text) -> None:
-        self.text = _text_from_layout(
-            layout=self.documentai_block.layout, text=document_text
-        )
->>>>>>> 778e433b
 
 
 @dataclasses.dataclass
@@ -244,7 +218,6 @@
     Attributes:
         documentai_object (google.cloud.documentai.Document.Page.Paragraph):
             Required. The original google.cloud.documentai.Document.Page.Paragraph object.
-<<<<<<< HEAD
         _page (Page):
             Required. The Page object.
     """
@@ -277,22 +250,6 @@
                 dimension=self._page.documentai_object.dimension,
             )
         return self._hocr_bounding_box
-=======
-        document_text (str):
-            Required. UTF-8 encoded text in reading order from the document.
-        text (str):
-            Required. UTF-8 encoded text.
-    """
-
-    documentai_paragraph: documentai.Document.Page.Paragraph
-    document_text: dataclasses.InitVar[str]
-    text: str = dataclasses.field(init=False)
-
-    def __post_init__(self, document_text) -> None:
-        self.text = _text_from_layout(
-            layout=self.documentai_paragraph.layout, text=document_text
-        )
->>>>>>> 778e433b
 
 
 @dataclasses.dataclass
@@ -300,7 +257,6 @@
     """Represents a wrapped documentai.Document.Page.Block.
 
     Attributes:
-<<<<<<< HEAD
         documentai_object (google.cloud.documentai.Document.Page.Block):
             Required. The original google.cloud.documentai.Document.Page.Block object.
         _page (Page):
@@ -345,12 +301,6 @@
     Args:
         documentai_object (documentai.Document.Page.Table):
             Required. A documentai.Document.Page.Table.
-=======
-        documentai_line (google.cloud.documentai.Document.Page.Line):
-            Required. The original google.cloud.documentai.Document.Page.Line object.
-        document_text (str):
-            Required. UTF-8 encoded text in reading order from the document.
->>>>>>> 778e433b
         text (str):
             Required. UTF-8 encoded text in reading order
             from the document.
@@ -361,23 +311,12 @@
 
     """
 
-<<<<<<< HEAD
     header_rows = _table_rows_from_documentai_object_rows(
         table_rows=list(documentai_object.header_rows), text=text
     )
     body_rows = _table_rows_from_documentai_object_rows(
         table_rows=list(documentai_object.body_rows), text=text
     )
-=======
-    documentai_line: documentai.Document.Page.Line
-    document_text: dataclasses.InitVar[str]
-    text: str = dataclasses.field(init=False)
-
-    def __post_init__(self, document_text) -> None:
-        self.text = _text_from_layout(
-            layout=self.documentai_line.layout, text=document_text
-        )
->>>>>>> 778e433b
 
     return Table(
         documentai_object=documentai_object,
@@ -386,7 +325,6 @@
     )
 
 
-<<<<<<< HEAD
 def _get_xy(
     element: ElementWithLayout,
     dimension: documentai.Document.Page.Dimension,
@@ -408,17 +346,6 @@
     Returns:
         tuplil(int,int):
             xy coordinates corresponding to element.
-=======
-    Attributes:
-        documentai_formfield (google.cloud.documentai.Document.Page.FormField):
-            Required. The original google.cloud.documentai.Document.Page.FormField object.
-        document_text (str):
-            Required. UTF-8 encoded text in reading order from the document.
-        field_name (str):
-            Required. The form field name
-        field_value (str):
-            Required. The form field value
->>>>>>> 778e433b
     """
     index = 0 if min else 2
     if not normalized:
@@ -431,7 +358,6 @@
         element.layout.bounding_poly.vertices[index].y * dimension.height,
     )
 
-<<<<<<< HEAD
 
 def _get_hocr_bounding_box(
     element_with_layout: ElementWithLayout,
@@ -458,21 +384,6 @@
         max_x, max_y = _get_xy(element_with_layout, dimension, True, False)
 
     return f"bbox {int(min_x)} {int(min_y)} {int(max_x)} {int(max_y)}"
-=======
-    documentai_formfield: documentai.Document.Page.FormField
-    document_text: dataclasses.InitVar[str]
-
-    field_name: str = dataclasses.field(init=False)
-    field_value: str = dataclasses.field(init=False)
-
-    def __post_init__(self, document_text) -> None:
-        self.field_name = _trim_text(
-            _text_from_layout(self.documentai_formfield.field_name, document_text)
-        )
-        self.field_value = _trim_text(
-            _text_from_layout(self.documentai_formfield.field_value, document_text)
-        )
->>>>>>> 778e433b
 
 
 def _text_from_layout(layout: documentai.Document.Page.Layout, text: str) -> str:
@@ -498,7 +409,7 @@
     return result_text
 
 
-<<<<<<< HEAD
+
 def _get_children_of_element(element: ElementWithLayout, children: ChildrenElements):
     r"""Returns a list of children inside element.
 
@@ -637,8 +548,6 @@
     return result
 
 
-=======
->>>>>>> 778e433b
 def _trim_text(text: str) -> str:
     r"""Remove extra space characters from text (blank, newline, tab, etc.)
 
@@ -653,7 +562,6 @@
     return text.strip().replace("\n", " ")
 
 
-<<<<<<< HEAD
 def _get_form_fields(
     form_fields: List[documentai.Document.Page.FormField], text: str
 ) -> List[FormField]:
@@ -686,9 +594,6 @@
 
 
 def _table_rows_from_documentai_object_rows(
-=======
-def _table_rows_from_documentai_table_rows(
->>>>>>> 778e433b
     table_rows: List[documentai.Document.Page.Table.TableRow], text: str
 ) -> List[List[str]]:
     r"""Returns a list of rows from table_rows.
@@ -722,21 +627,14 @@
     """Represents a wrapped documentai.Document.Page .
 
     Attributes:
-<<<<<<< HEAD
         documentai_object (google.cloud.documentai.Document.Page):
             Required. The original google.cloud.documentai.Document.Page object.
-        text: (str):
-            Required. The full text of the Document containing the Page.
-=======
-        documentai_page (google.cloud.documentai.Document.Page):
-            Required. The original `google.cloud.documentai.Document.Page` object.
         document_text (str):
             Required. The full text of the `Document` containing the `Page`.
         text (str):
             Required. UTF-8 encoded text of the page.
         page_number (int):
             Required. The page number of the `Page`.
->>>>>>> 778e433b
         form_fields (List[FormField]):
             Required. A list of visually detected form fields on the
             page.
@@ -757,13 +655,9 @@
             page.
     """
 
-<<<<<<< HEAD
+
     documentai_object: documentai.Document.Page = dataclasses.field(repr=False)
-    text: str = dataclasses.field(repr=False)
-=======
-    documentai_page: documentai.Document.Page = dataclasses.field(repr=False)
     document_text: dataclasses.InitVar[str]
->>>>>>> 778e433b
 
     text: str = dataclasses.field(init=False, repr=False)
     page_number: int = dataclasses.field(init=False, repr=False)
@@ -774,7 +668,7 @@
     tables: List[Table] = dataclasses.field(init=False, repr=False)
     _hocr_bounding_box: Optional[str] = dataclasses.field(init=False, default=None)
 
-<<<<<<< HEAD
+
     def __post_init__(self):
         tables = []
         """
@@ -843,28 +737,4 @@
                 dimension=self.documentai_object.dimension,
             )
         return self._hocr_bounding_box
-=======
-    def __post_init__(self, document_text) -> None:
-        self.text = _text_from_layout(self.documentai_page.layout, text=document_text)
-        self.page_number = int(self.documentai_page.page_number)
-        self.form_fields = [
-            FormField(documentai_formfield=form_field, document_text=document_text)
-            for form_field in self.documentai_page.form_fields
-        ]
-        self.lines = [
-            Line(documentai_line=line, document_text=document_text)
-            for line in self.documentai_page.lines
-        ]
-        self.paragraphs = [
-            Paragraph(documentai_paragraph=paragraph, document_text=document_text)
-            for paragraph in self.documentai_page.paragraphs
-        ]
-        self.blocks = [
-            Block(documentai_block=block, document_text=document_text)
-            for block in self.documentai_page.blocks
-        ]
-        self.tables = [
-            Table(documentai_table=table, document_text=document_text)
-            for table in self.documentai_page.tables
-        ]
->>>>>>> 778e433b
+      