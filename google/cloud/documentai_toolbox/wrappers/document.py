--- conflicted
+++ resolved
@@ -371,7 +371,6 @@
         """
         return [entity for entity in self.entities if entity.type_ == target_type]
 
-<<<<<<< HEAD
     def entities_to_dict(self) -> Dict:
         r"""Returns Dictionary of entities in document.
 
@@ -434,7 +433,7 @@
             destination=table_ref,
             job_config=job_config,
         )
-=======
+
     def split_pdf(self, pdf_path: str, output_path: str) -> List[str]:
         r"""Splits local PDF file into multiple PDF files based on output from a Splitter/Classifier processor.
 
@@ -474,5 +473,4 @@
                     min_version=f.pdf_version,
                 )
                 output_files.append(output_filename)
-        return output_files
->>>>>>> 8359911b
+        return output_files