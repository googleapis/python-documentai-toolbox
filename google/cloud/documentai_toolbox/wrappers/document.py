--- conflicted
+++ resolved
@@ -43,11 +43,7 @@
     result = []
     for shard in shards:
         for entity in shard.entities:
-<<<<<<< HEAD
-            result.append(Entity(_documentai_entity=entity))
-=======
             result.append(Entity(documentai_entity=entity))
->>>>>>> d103c084
     return result
 
 
@@ -67,11 +63,7 @@
     for shard in shards:
         text = shard.text
         for page in shard.pages:
-<<<<<<< HEAD
-            result.append(Page(_documentai_page=page, text=text))
-=======
             result.append(Page(documentai_page=page, text=text))
->>>>>>> d103c084
 
     return result
 
@@ -225,7 +217,6 @@
                     and `{folder_id}` is the number corresponding to the target document.
     """
 
-<<<<<<< HEAD
     shards: List[documentai.Document] = dataclasses.field(init=True, repr=False)
     gcs_prefix: str = dataclasses.field(init=True, repr=False, default=None)
 
@@ -244,17 +235,6 @@
     def from_gcs_prefix(self, gcs_prefix: str):
         shards = _get_shards(gcs_prefix=gcs_prefix)
         return Document(shards=shards, gcs_prefix=gcs_prefix)
-=======
-    gcs_prefix: str
-
-    pages: List[Page] = dataclasses.field(init=False, repr=False)
-    entities: List[Entity] = dataclasses.field(init=False, repr=False)
-    _shards: List[documentai.Document] = dataclasses.field(init=False, repr=False)
-
-    def __post_init__(self):
-        self._shards = _get_shards(gcs_prefix=self.gcs_prefix)
-        self.pages = _pages_from_shards(shards=self._shards)
-        self.entities = _entities_from_shards(shards=self._shards)
 
     def search_pages(
         self, target_string: str = None, pattern: str = None
@@ -305,5 +285,4 @@
                 A list of Entity matching target_type.
 
         """
-        return [entity for entity in self.entities if entity.type_ == target_type]
->>>>>>> d103c084
+        return [entity for entity in self.entities if entity.type_ == target_type]