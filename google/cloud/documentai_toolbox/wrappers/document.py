# -*- coding: utf-8 -*-
# Copyright 2023 Google LLC
#
# Licensed under the Apache License, Version 2.0 (the "License");
# you may not use this file except in compliance with the License.
# You may obtain a copy of the License at
#
#     http://www.apache.org/licenses/LICENSE-2.0
#
# Unless required by applicable law or agreed to in writing, software
# distributed under the License is distributed on an "AS IS" BASIS,
# WITHOUT WARRANTIES OR CONDITIONS OF ANY KIND, either express or implied.
# See the License for the specific language governing permissions and
# limitations under the License.
#
"""Wrappers for Document AI Document type."""

import dataclasses
import os
import re
from typing import Dict, List, Optional, Union

from google.api_core.client_options import ClientOptions

from google.cloud import bigquery
from google.cloud import documentai

from google.cloud.documentai_toolbox import constants

from google.cloud.documentai_toolbox.converters import vision_helpers

from google.cloud.documentai_toolbox.utilities import gcs_utilities

from google.cloud.documentai_toolbox.wrappers.entity import Entity
from google.cloud.documentai_toolbox.wrappers.page import FormField
from google.cloud.documentai_toolbox.wrappers.page import Page

from google.cloud.vision import (
    AnnotateFileResponse,
)

from google.longrunning.operations_pb2 import GetOperationRequest, Operation

from pikepdf import Pdf


def _entities_from_shards(
    shards: List[documentai.Document],
) -> List[Entity]:
    r"""Returns a list of Entities from a list of documentai.Document shards.

    Args:
        shards (List[google.cloud.documentai.Document]):
            Required. List of document shards.

    Returns:
        List[Entity]:
            a list of Entities.
    """
    result = []
    # Needed to load the correct page index for sharded documents.
    page_offset = 0
    for shard in shards:
        for entity in shard.entities:
            result.append(Entity(documentai_entity=entity, page_offset=page_offset))
            for prop in entity.properties:
                result.append(Entity(documentai_entity=prop, page_offset=page_offset))
        page_offset += len(shard.pages)

    if len(result) > 1 and result[0].documentai_entity.id:
        result.sort(key=lambda x: int(x.documentai_entity.id))
    return result


def _pages_from_shards(shards: List[documentai.Document]) -> List[Page]:
    r"""Returns a list of Pages from a list of documentai.Document shards.

    Args:
        shards (List[google.cloud.documentai.Document]):
            Required. List of document shards.

    Returns:
        List[Page]:
            A list of Pages.
    """
    result = []
    for shard in shards:
        for shard_page in shard.pages:
<<<<<<< HEAD
            result.append(Page(documentai_object=shard_page, text=text))
=======
            result.append(Page(documentai_page=shard_page, document_text=shard.text))
>>>>>>> 778e433b

    if len(result) > 1 and result[0].page_number:
        result.sort(key=lambda x: x.page_number)
    return result


def _get_shards(gcs_bucket_name: str, gcs_prefix: str) -> List[documentai.Document]:
    r"""Returns a list of documentai.Document shards from a Cloud Storage folder.

    Args:
        gcs_bucket_name (str):
            Required. The name of the gcs bucket.

            Format: `gs://{bucket_name}/{optional_folder}/{target_folder}/` where gcs_bucket_name=`bucket`.
        gcs_prefix (str):
            Required. The prefix of the json files in the target_folder.

            Format: `gs://{bucket_name}/{optional_folder}/{target_folder}/` where gcs_prefix=`{optional_folder}/{target_folder}`.
    Returns:
        List[google.cloud.documentai.Document]:
            A list of documentai.Documents.

    """
    shards = []

    file_check = re.match(constants.FILE_CHECK_REGEX, gcs_prefix)

    if file_check is not None:
        raise ValueError("gcs_prefix cannot contain file types")

    byte_array = gcs_utilities.get_bytes(gcs_bucket_name, gcs_prefix)

    for byte in byte_array:
        shards.append(documentai.Document.from_json(byte, ignore_unknown_fields=True))

    if not shards:
        raise ValueError("Incomplete Document - No JSON files found.")

    total_shards = len(shards)

    if total_shards == 1:
        return shards

    shards.sort(key=lambda x: int(x.shard_info.shard_index))

    for shard in shards:
        if int(shard.shard_info.shard_count) != total_shards:
            raise ValueError(
                f"Invalid Document - shardInfo.shardCount ({shard.shard_info.shard_count}) does not match number of shards ({total_shards})."
            )

    return shards


def _text_from_shards(shards: List[documentai.Document]) -> str:
    r"""Gets text from shards.

    Args:
        shards (List[google.cloud.documentai.Document]):
            Required. List of document shards.
    Returns:
        str:
            Text in all shards.
    """
    total_text = ""
    for shard in shards:
        if total_text == "":
            total_text = shard.text
        elif total_text != shard.text:
            total_text += shard.text

    return total_text


<<<<<<< HEAD
def _convert_to_vision_annotate_file_response(text: str, pages: List[page.Page]):
    r"""Convert OCR data from Document.proto to AnnotateFileResponse.proto for Vision API.

    Args:
        text (str):
            Required. Contents of document.
        pages (List[Page]):
            Required. A list of pages.
    Returns:
        AnnotateFileResponse:
            Proto with TextAnnotations.
    """
    responses = []
    vision_file_response = AnnotateFileResponse()
    page_idx = 0
    while page_idx < len(pages):
        page_info = PageInfo(pages[page_idx].documentai_object, text)

        full_text_annotation = _convert_document_page(page_info)
        full_text_annotation.text = _get_text_anchor_substring(
            text, pages[page_idx].documentai_object.layout.text_anchor
        )
        text_annotations = _generate_entity_annotations(page_info)

        responses.append(
            AnnotateImageResponse(
                full_text_annotation=full_text_annotation,
                text_annotations=text_annotations,
                context=ImageAnnotationContext(page_number=page_idx + 1),
            )
        )
        page_idx += 1

    vision_file_response.responses = responses

    return vision_file_response


=======
>>>>>>> 778e433b
def _get_batch_process_metadata(
    location: str, operation_name: str
) -> documentai.BatchProcessMetadata:
    r"""Get `BatchProcessMetadata` from a `batch_process_documents()` long-running operation.

    Args:
        location (str):
            Required. The location of the processor used for `batch_process_documents()`.

        operation_name (str):
            Required. The fully qualified operation name for a `batch_process_documents()` operation.
    Returns:
        documentai.BatchProcessMetadata:
            Metadata from batch process.
    """
    client = documentai.DocumentProcessorServiceClient(
        client_options=ClientOptions(
            api_endpoint=f"{location}-documentai.googleapis.com"
        )
    )

    while True:
        operation: Operation = client.get_operation(
            request=GetOperationRequest(name=operation_name)
        )

        if operation.done:
            break

    if not operation.metadata:
        raise ValueError(f"Operation does not contain metadata: {operation}")

    metadata_type = (
        "type.googleapis.com/google.cloud.documentai.v1.BatchProcessMetadata"
    )

    if not operation.metadata.type_url or operation.metadata.type_url != metadata_type:
        raise ValueError(
            f"Operation metadata type is not `{metadata_type}`. Type is `{operation.metadata.type_url}`."
        )

    metadata: documentai.BatchProcessMetadata = (
        documentai.BatchProcessMetadata.deserialize(operation.metadata.value)
    )

    return metadata


def _insert_into_dictionary_with_list(
    dic: Dict[str, Union[str, List[str]]], key: str, value: str
) -> Dict[str, Union[str, List[str]]]:
    r"""Inserts value into a dictionary that can contain lists.

    Args:
        dic (Dict[str, Union[str, List[str]]]):
            Required. The dictionary to insert into.
        key (str):
            Required. The key to be created or inserted into.
        value (str):
            Required. The value to be inserted.

    Returns:
        Dict[str, Union[str, List[str]]]:
            The dictionary after adding the key-value pair.
    """
    existing_value = dic.get(key)

    if existing_value:
        # For duplicate keys.
        # Change type to a List if not already.
        if not isinstance(existing_value, list):
            existing_value = [existing_value]

        existing_value.append(value)
        dic[key] = existing_value
    else:
        dic[key] = value

    return dic


def _bigquery_column_name(input_string: str) -> str:
    r"""Converts a string into a BigQuery column name.
        https://cloud.google.com/bigquery/docs/schemas#column_names

    Args:
        input_string (str):
            Required: The string to convert.
    Returns:
        str
            The converted string.

    """
    char_map: Dict[str, str] = {
        r":|;|\(|\)|\[|\]|,|\.|\?|\!|\'|\n": "",
        r"/| ": "_",
        r"#": "num",
        r"@": "at",
    }

    for key, value in char_map.items():
        input_string = re.sub(key, value, input_string)

    return input_string.lower()


def _dict_to_bigquery(
    dic: Dict[str, Union[str, List[str]]],
    dataset_name: str,
    table_name: str,
    project_id: Optional[str],
) -> bigquery.job.LoadJob:
    r"""Loads dictionary to a BigQuery table.

    Args:
        dic (Dict[str, Union[str, List[str]]]):
            Required: The dictionary to insert.
        dataset_name (str):
            Required. Name of the BigQuery dataset.
        table_name (str):
            Required. Name of the BigQuery table.
        project_id (Optional[str]):
            Optional. Project ID containing the BigQuery table. If not passed, falls back to the default inferred from the environment.
    Returns:
        bigquery.job.LoadJob:
            The BigQuery LoadJob for adding the dictionary.

    """
    bq_client = bigquery.Client(
        project=project_id, client_info=gcs_utilities._get_client_info()
    )
    table_ref = bigquery.DatasetReference(
        project=project_id, dataset_id=dataset_name
    ).table(table_name)

    job_config = bigquery.LoadJobConfig(
        schema_update_options=[
            bigquery.SchemaUpdateOption.ALLOW_FIELD_ADDITION,
            bigquery.SchemaUpdateOption.ALLOW_FIELD_RELAXATION,
        ],
        source_format=bigquery.SourceFormat.NEWLINE_DELIMITED_JSON,
    )

    return bq_client.load_table_from_json(
        json_rows=[dic],
        destination=table_ref,
        job_config=job_config,
    )


@dataclasses.dataclass
class Document:
    r"""Represents a wrapped `Document`.

    This class hides away the complexities of using the `Document` protobuf
    response outputted by `BatchProcessDocuments` or `ProcessDocument`
    methods and implements convenient methods for searching and
    extracting information within the `Document`.

    Attributes:
        shards (List[google.cloud.documentai.Document]):
            Optional. A list of `documentai.Document` shards of the same `Document`.
            Each shard consists of a number of pages in the `Document`.
        gcs_bucket_name (Optional[str]):
            Optional. The name of the gcs bucket.

            Format: `gs://{bucket_name}/{optional_folder}/{target_folder}/` where `gcs_bucket_name=bucket`.
        gcs_prefix (Optional[str]):
            Optional. The prefix of the json files in the target_folder.

            Format: `gs://{bucket_name}/{optional_folder}/{target_folder}/` where `gcs_prefix={optional_folder}/{target_folder}`.

            For more information, refer to https://cloud.google.com/storage/docs/json_api/v1/objects/list
        gcs_input_uri (str):
            Optional. The gcs uri to the original input file.

            Format: `gs://{bucket_name}/{optional_folder}/{target_folder}/{file_name}.pdf`
        pages (List[Page]):
            A list of `Pages` in the `Document`.
        entities (List[Entity]):
            A list of `Entities` in the `Document`.
        text (str):
            The full text of the `Document`.
    """

    shards: List[documentai.Document] = dataclasses.field(repr=False)
    gcs_bucket_name: Optional[str] = dataclasses.field(default=None, repr=False)
    gcs_prefix: Optional[str] = dataclasses.field(default=None, repr=False)
    gcs_input_uri: Optional[str] = dataclasses.field(default=None, repr=False)

    pages: List[Page] = dataclasses.field(init=False, repr=False)
    entities: List[Entity] = dataclasses.field(init=False, repr=False)
    text: str = dataclasses.field(init=False, repr=False)

    def __post_init__(self):
        self.pages = _pages_from_shards(shards=self.shards)
        self.entities = _entities_from_shards(shards=self.shards)
        self.text = _text_from_shards(shards=self.shards)

    @classmethod
    def from_document_path(
        cls,
        document_path: str,
    ):
        r"""Loads `Document` from local `document_path`.

            .. code-block:: python

                from google.cloud.documentai_toolbox import document

                document_path = "/path/to/local/file.json
                wrapped_document = document.Document.from_document_path(document_path)

        Args:
            document_path (str):
                Required. The path to the `document.json` file.
        Returns:
            Document:
                A document from local `document_path`.
        """

        with open(document_path, "r", encoding="utf-8") as f:
            doc = documentai.Document.from_json(f.read(), ignore_unknown_fields=True)

        return cls(shards=[doc])

    @classmethod
    def from_documentai_document(
        cls,
        documentai_document: documentai.Document,
    ):
        r"""Loads `Document` from local `documentai_document`.

            .. code-block:: python

                from google.cloud import documentai
                from google.cloud.documentai_toolbox import document

                documentai_document = client.process_documents(request).document
                wrapped_document = document.Document.from_documentai_document(documentai_document)

        Args:
            documentai_document (documentai.Document):
                Required. The `Document.proto` response.
        Returns:
            Document:
                A document from local `documentai_document`.
        """

        return cls(shards=[documentai_document])

    @classmethod
    def from_gcs(cls, gcs_bucket_name: str, gcs_prefix: str, gcs_input_uri: str = None):
        r"""Loads Document from Cloud Storage.

        Args:
            gcs_bucket_name (str):
                Required. The gcs bucket.

                Format: Given `gs://{bucket_name}/{optional_folder}/{operation_id}/` where `gcs_bucket_name={bucket_name}`.
            gcs_prefix (str):
                Required. The prefix to the location of the target folder.

                Format: Given `gs://{bucket_name}/{optional_folder}/{target_folder}` where `gcs_prefix={optional_folder}/{target_folder}`.
            gcs_input_uri (str):
                Optional. The gcs uri to the original input file.

                Format: `gs://{bucket_name}/{optional_folder}/{target_folder}/{file_name}.pdf`
        Returns:
            Document:
                A document from gcs.
        """
        shards = _get_shards(gcs_bucket_name=gcs_bucket_name, gcs_prefix=gcs_prefix)
        return cls(
            shards=shards,
            gcs_bucket_name=gcs_bucket_name,
            gcs_prefix=gcs_prefix,
            gcs_input_uri=gcs_input_uri,
        )

    @classmethod
    def from_batch_process_metadata(cls, metadata: documentai.BatchProcessMetadata):
        r"""Loads Documents from Cloud Storage, using the output from `BatchProcessMetadata`.

            .. code-block:: python

                from google.cloud import documentai

                operation = client.batch_process_documents(request)
                operation.result(timeout=timeout)
                metadata = documentai.BatchProcessMetadata(operation.metadata)

        Args:
            metadata (documentai.BatchProcessMetadata):
                Required. The operation metadata after a `batch_process_documents()` operation completes.

        Returns:
            List[Document]:
                A list of wrapped documents from gcs. Each document corresponds to an input file.
        """
        if metadata.state != documentai.BatchProcessMetadata.State.SUCCEEDED:
            raise ValueError(f"Batch Process Failed: {metadata.state_message}")

        documents: List[Document] = []
        # Each process corresponds to one input document
        for process in list(metadata.individual_process_statuses):
            # output_gcs_destination format: gs://BUCKET/PREFIX/OPERATION_NUMBER/INPUT_FILE_NUMBER/
            gcs_bucket_name, gcs_prefix = gcs_utilities.split_gcs_uri(
                process.output_gcs_destination
            )

            documents.append(
                Document.from_gcs(
                    gcs_bucket_name, gcs_prefix, gcs_input_uri=process.input_gcs_source
                )
            )

        return documents

    @classmethod
    def from_batch_process_operation(cls, location: str, operation_name: str):
        r"""Loads Documents from Cloud Storage, using the operation name returned from `batch_process_documents()`.

            .. code-block:: python

                from google.cloud import documentai

                operation = client.batch_process_documents(request)
                operation_name = operation.operation.name

        Args:
            location (str):
                Required. The location of the processor used for `batch_process_documents()`.

            operation_name (str):
                Required. The fully qualified operation name for a `batch_process_documents()` operation.

                Format: `projects/{project}/locations/{location}/operations/{operation}`
        Returns:
            List[Document]:
                A list of wrapped documents from gcs. Each document corresponds to an input file.
        """
        return cls.from_batch_process_metadata(
            metadata=_get_batch_process_metadata(
                location=location, operation_name=operation_name
            )
        )

    def search_pages(
        self, target_string: Optional[str] = None, pattern: Optional[str] = None
    ) -> List[Page]:
        r"""Returns the list of Pages containing target_string or text matching pattern.

        Args:
            target_string (Optional[str]):
                Optional. target str.
            pattern (Optional[str]):
                Optional. regex str.

        Returns:
            List[Page]:
                A list of Pages.

        """
        if (target_string and pattern) or (not target_string and not pattern):
            raise ValueError(
                "Exactly one of target_string and pattern must be specified."
            )

        found_pages = []
        for p in self.pages:
            for paragraph in p.paragraphs:
                if (target_string and target_string in paragraph.text) or (
                    pattern and re.search(pattern, paragraph.text)
                ):
                    found_pages.append(p)
                    break
        return found_pages

    def get_form_field_by_name(self, target_field: str) -> List[FormField]:
        r"""Returns the list of `FormFields` named `target_field`.

        Args:
            target_field (str):
                Required. Target field name.

        Returns:
            List[FormField]:
                A list of `FormField` matching `target_field`.

        """
        found_fields = []
        for p in self.pages:
            for form_field in p.form_fields:
                if target_field.lower() in form_field.field_name.lower():
                    found_fields.append(form_field)

        return found_fields

    def form_fields_to_dict(self) -> Dict[str, Union[str, List[str]]]:
        r"""Returns dictionary of form fields in document.

        Returns:
            Dict[str, Union[str, List[str]]]:
                The Dict of the form fields indexed by type.

        """
        form_fields_dict: Dict[str, Union[str, List[str]]] = {}
        for p in self.pages:
            for form_field in p.form_fields:
                field_name = _bigquery_column_name(form_field.field_name)
                form_fields_dict = _insert_into_dictionary_with_list(
                    form_fields_dict, field_name, form_field.field_value
                )

        return form_fields_dict

    def form_fields_to_bigquery(
        self, dataset_name: str, table_name: str, project_id: Optional[str] = None
    ) -> bigquery.job.LoadJob:
        r"""Adds extracted form fields to a BigQuery table.

        Args:
            dataset_name (str):
                Required. Name of the BigQuery dataset.
            table_name (str):
                Required. Name of the BigQuery table.
            project_id (Optional[str]):
                Optional. Project ID containing the BigQuery table. If not passed, falls back to the default inferred from the environment.
        Returns:
            bigquery.job.LoadJob:
                The BigQuery `LoadJob` for adding the form fields.

        """

        return _dict_to_bigquery(
            self.form_fields_to_dict(),
            dataset_name,
            table_name,
            project_id,
        )

    def get_entity_by_type(self, target_type: str) -> List[Entity]:
        r"""Returns the list of `Entities` of `target_type`.

        Args:
            target_type (str):
                Required. Target entity type.

        Returns:
            List[Entity]:
                A list of `Entity` matching `target_type`.

        """
        return [entity for entity in self.entities if entity.type_ == target_type]

    def entities_to_dict(self) -> Dict[str, Union[str, List[str]]]:
        r"""Returns Dictionary of entities in document.

        Returns:
            Dict:
                The Dict of the entities indexed by type.

        """
        entities_dict: Dict[str, Union[str, List[str]]] = {}
        for entity in self.entities:
            entity_type = _bigquery_column_name(entity.type_)
            entities_dict = _insert_into_dictionary_with_list(
                entities_dict, entity_type, entity.mention_text
            )

        return entities_dict

    def entities_to_bigquery(
        self, dataset_name: str, table_name: str, project_id: Optional[str] = None
    ) -> bigquery.job.LoadJob:
        r"""Adds extracted entities to a BigQuery table.

        Args:
            dataset_name (str):
                Required. Name of the BigQuery dataset.
            table_name (str):
                Required. Name of the BigQuery table.
            project_id (Optional[str]):
                Optional. Project ID containing the BigQuery table. If not passed, falls back to the default inferred from the environment.
        Returns:
            bigquery.job.LoadJob:
                The BigQuery `LoadJob` for adding the entities.

        """

        return _dict_to_bigquery(
            self.entities_to_dict(),
            dataset_name,
            table_name,
            project_id,
        )

    def split_pdf(self, pdf_path: str, output_path: str) -> List[str]:
        r"""Splits local PDF file into multiple PDF files based on output from a Splitter/Classifier processor.

        Args:
            pdf_path (str):
                Required. The path to the PDF file.
            output_path (str):
                Required. The path to the output directory.
        Returns:
            List[str]:
                A list of output pdf files.
        """
        output_files: List[str] = []
        input_filename, input_extension = os.path.splitext(os.path.basename(pdf_path))
        with Pdf.open(pdf_path) as f:
            for entity in self.entities:
                subdoc_type = entity.type_ or "subdoc"

                if entity.start_page == entity.end_page:
                    page_range = f"pg{entity.start_page + 1}"
                else:
                    page_range = f"pg{entity.start_page + 1}-{entity.end_page + 1}"

                output_filename = (
                    f"{input_filename}_{page_range}_{subdoc_type}{input_extension}"
                )

                subdoc = Pdf.new()
                for page_num in range(entity.start_page, entity.end_page + 1):
                    subdoc.pages.append(f.pages[page_num])

                subdoc.save(
                    os.path.join(
                        output_path,
                        output_filename,
                    ),
                    min_version=f.pdf_version,
                )
                output_files.append(output_filename)
        return output_files

    def convert_document_to_annotate_file_response(self) -> AnnotateFileResponse:
        r"""Convert OCR data from `Document.proto` to `AnnotateFileResponse.proto` for Vision API.

        Args:
            None.
        Returns:
            AnnotateFileResponse:
                Proto with `TextAnnotations`.
        """
        return AnnotateFileResponse(
            responses=[
                vision_helpers.convert_page_to_annotate_image_response(
                    docai_page, self.text
                )
                for shard in self.shards
                for docai_page in shard.pages
            ]
        )

    def convert_document_to_annotate_file_json_response(self) -> str:
        r"""Convert OCR data from `Document.proto` to JSON str of `AnnotateFileResponse` for Vision API.

        Args:
            None.
        Returns:
            str:
                JSON string of `TextAnnotations`.
        """
        return AnnotateFileResponse.to_json(
            self.convert_document_to_annotate_file_response()
        )

    def export_images(
        self, output_path: str, output_file_prefix: str, output_file_extension: str
    ) -> List[str]:
        r"""Exports images from `Document.entities` to files. Only exports `Portrait` entities.

        Args:
            output_path (str):
                Required. The path to the output directory.
            output_file_prefix (str):
                Required. The output file name prefix.
            output_file_extension (str):
                Required. The output file extension.

                Format: `png`, `jpg`, etc.
        Returns:
            List[str]:
                A list of output image file names.
                Format: `{output_path}/{output_file_prefix}_{index}_{Entity.type_}.{output_file_extension}`
        """
        output_filenames: List[str] = []
        index = 0
        for entity in self.entities:
            image = entity.crop_image(
                documentai_page=self.pages[entity.start_page].documentai_page
            )
            if not image:
                continue
            output_filename = (
                f"{output_file_prefix}_{index}_{entity.type_}.{output_file_extension}"
            )
            image.save(os.path.join(output_path, output_filename))
            output_filenames.append(output_filename)
            index += 1

        return output_filenames

    def export_hocr_str(self, title: str) -> str:
        r"""Exports a string hOCR version of the Document.

        Args:
            title (str):
                Required. The title for hocr_page and head.

        Returns:
            str:
                A string hOCR version of the Document
        """
        f = ""
        f += '<?xml version="1.0" encoding="UTF-8"?>'
        f += '<!DOCTYPE html PUBLIC "-//W3C//DTD XHTML 1.0 Transitional//EN" "http://www.w3.org/TR/xhtml1/DTD/xhtml1-transitional.dtd">'
        f += '<html xmlns="http://www.w3.org/1999/xhtml" xml:lang="unknown" lang="unknown">'
        f += "<head>"
        f += f"<title>{title}</title>"
        f += '<meta http-equiv="Content-Type" content="text/html;charset=utf-8" />'
        f += '<meta name="ocr-system" content="Document AI OCR" />'
        f += '<meta name="ocr-langs" content="unknown" />'
        f += f'<meta name="ocr-number-of-pages" content="{len(self.pages)}" />'
        f += '<meta name="ocr-capabilities" content="ocr_page ocr_carea ocr_par ocr_line ocrx_word" />'
        f += "</head>"
        f += "<body>"
        for page_to_export in self.pages:
            f += page_to_export.to_hocr(title=title)
        f += "</body>"
        f += "</html>"
        return f<|MERGE_RESOLUTION|>--- conflicted
+++ resolved
@@ -86,11 +86,7 @@
     result = []
     for shard in shards:
         for shard_page in shard.pages:
-<<<<<<< HEAD
-            result.append(Page(documentai_object=shard_page, text=text))
-=======
-            result.append(Page(documentai_page=shard_page, document_text=shard.text))
->>>>>>> 778e433b
+          result.append(Page(documentai_object=shard_page, document_text=shard.text))
 
     if len(result) > 1 and result[0].page_number:
         result.sort(key=lambda x: x.page_number)
@@ -165,47 +161,6 @@
     return total_text
 
 
-<<<<<<< HEAD
-def _convert_to_vision_annotate_file_response(text: str, pages: List[page.Page]):
-    r"""Convert OCR data from Document.proto to AnnotateFileResponse.proto for Vision API.
-
-    Args:
-        text (str):
-            Required. Contents of document.
-        pages (List[Page]):
-            Required. A list of pages.
-    Returns:
-        AnnotateFileResponse:
-            Proto with TextAnnotations.
-    """
-    responses = []
-    vision_file_response = AnnotateFileResponse()
-    page_idx = 0
-    while page_idx < len(pages):
-        page_info = PageInfo(pages[page_idx].documentai_object, text)
-
-        full_text_annotation = _convert_document_page(page_info)
-        full_text_annotation.text = _get_text_anchor_substring(
-            text, pages[page_idx].documentai_object.layout.text_anchor
-        )
-        text_annotations = _generate_entity_annotations(page_info)
-
-        responses.append(
-            AnnotateImageResponse(
-                full_text_annotation=full_text_annotation,
-                text_annotations=text_annotations,
-                context=ImageAnnotationContext(page_number=page_idx + 1),
-            )
-        )
-        page_idx += 1
-
-    vision_file_response.responses = responses
-
-    return vision_file_response
-
-
-=======
->>>>>>> 778e433b
 def _get_batch_process_metadata(
     location: str, operation_name: str
 ) -> documentai.BatchProcessMetadata:
