# -*- coding: utf-8 -*-
# Copyright 2022 Google LLC
#
# Licensed under the Apache License, Version 2.0 (the "License");
# you may not use this file except in compliance with the License.
# You may obtain a copy of the License at
#
#     http://www.apache.org/licenses/LICENSE-2.0
#
# Unless required by applicable law or agreed to in writing, software
# distributed under the License is distributed on an "AS IS" BASIS,
# WITHOUT WARRANTIES OR CONDITIONS OF ANY KIND, either express or implied.
# See the License for the specific language governing permissions and
# limitations under the License.
#
"""Wrappers for Document AI Document type."""

import dataclasses
import re
from typing import List

from google.cloud import documentai
from google.cloud import storage

from google.cloud.documentai_toolbox.wrappers.page import Page
from google.cloud.documentai_toolbox.wrappers.entity import Entity


def _entities_from_shards(
    shards: documentai.Document,
) -> List[Entity]:
    r"""Returns a list of Entitys.

    Args:
        shards (google.cloud.documentai.Document):
            Required. List of document shards.

    Returns:
        List[Entity]:
            a list of Entitys.

    """
    result = []
    for shard in shards:
        for entity in shard.entities:
            result.append(Entity(documentai_entity=entity))
    return result


def _pages_from_shards(shards: documentai.Document) -> List[Page]:
    r"""Returns a list of Pages.

    Args:
        shards (google.cloud.documentai.Document):
            Required. List of document shards.

    Returns:
        List[Page]:
            A list of wrapped Pages.

    """
    result = []
    for shard in shards:
        text = shard.text
        for page in shard.pages:
            result.append(Page(documentai_page=page, text=text))

    return result


def _get_bytes(output_bucket: str, output_prefix: str) -> List[bytes]:
    r"""Returns a list of shards as bytes.

    If the filepaths are gs://abc/def/gh/{1,2,3}.json, then output_bucket should be "abc",
    and output_prefix should be "def/gh".

    Args:
        output_bucket (str):
            Required. The name of the output_bucket.

        output_prefix (str):
            Required. The prefix of the folder where files are excluding the bucket name.

    Returns:
        List[bytes]:
            A list of shards as bytes.

    """
    result = []

    storage_client = storage.Client()

    blob_list = storage_client.list_blobs(output_bucket, prefix=output_prefix)

    for blob in blob_list:
        if blob.name.endswith(".json"):
            blob_as_bytes = blob.download_as_bytes()
            result.append(blob_as_bytes)

    return result


def _get_shards(gcs_prefix: str) -> List[documentai.Document]:
    r"""Returns a list of google.cloud.documentai.Document from shards.

    If the filepaths are gs://abc/def/gh/{1,2,3}.json, then gcs_prefix should be "gs://abc/def/gh".

    Args:
        gcs_prefix (str):
            Required. The gcs path to a single processed document.

    Returns:
        List[google.cloud.documentai.Document]:
            A list of google.cloud.documentai.Document from shards.

    """
    shards = []

    match = re.match(r"gs://(.*?)/(.*)", gcs_prefix)

    if match is None:
        raise ValueError("gcs_prefix does not match accepted format")

    output_bucket, output_prefix = match.groups()

    file_check = re.match(r"(.*[.].*$)", output_prefix)

    if file_check is not None:
        raise ValueError("gcs_prefix cannot contain file types")

    byte_array = _get_bytes(output_bucket, output_prefix)

    for byte in byte_array:
        shards.append(documentai.Document.from_json(byte))

    return shards


def print_gcs_document_tree(gcs_prefix: str) -> None:
    r"""Prints a tree of filenames in gcs_prefix location.

    Args:
        gcs_prefix (str):
            Required. The gcs path to the folder containing all processed documents.

            Format: `gs://{bucket}/{optional_folder}/{operation_id}`
                    where `{operation-id}` is the operation-id given from BatchProcessDocument.

    Returns:
        None.

    """
    display_filename_prefix_middle = "├──"
    display_filename_prefix_last = "└──"

    match = re.match(r"gs://(.*?)/(.*)", gcs_prefix)

    if match is None:
        raise ValueError("gcs_prefix does not match accepted format")

    output_bucket, output_prefix = match.groups()

    file_check = re.match(r"(.*[.].*$)", output_prefix)

    if file_check is not None:
        raise ValueError("gcs_prefix cannot contain file types")

    storage_client = storage.Client()

    blob_list = storage_client.list_blobs(output_bucket, prefix=output_prefix)

    path_list = {}

    for blob in blob_list:
        file_path = blob.name.split("/")
        file_name = file_path.pop()

        file_path2 = "/".join(file_path)

        if file_path2 in path_list:
            path_list[file_path2] += f"{file_name},"
        else:
            path_list[file_path2] = f"{file_name},"

    for key in path_list:
        a = path_list[key].split(",")
        a.pop()
        print(f"{key}")
        togo = 4
        for idx, val in enumerate(a):
            if idx == len(a) - 1:
                if len(a) > 4:
                    print("│  ....")
                print(f"{display_filename_prefix_last}{val}\n")
            elif len(a) > 4 and togo != -1:
                togo -= 1
                print(f"{display_filename_prefix_middle}{val}")
            elif len(a) <= 4:
                print(f"{display_filename_prefix_middle}{val}")


@dataclasses.dataclass
class Document:
    r"""Represents a wrapped Document.

    A single Document protobuf message might be written as several JSON files on
    GCS by Document AI's BatchProcessDocuments method.  This class hides away the
    shards from the users and implements convenient methods for searching and
    extracting information within the Document.

    Attributes:
        gcs_prefix (str):
            Required.The gcs path to a single processed document.

            Format: `gs://{bucket}/{optional_folder}/{operation_id}/{folder_id}`
                    where `{operation_id}` is the operation-id given from BatchProcessDocument
                    and `{folder_id}` is the number corresponding to the target document.
    """

    gcs_prefix: str

    pages: List[Page] = dataclasses.field(init=False, repr=False)
    entities: List[Entity] = dataclasses.field(init=False, repr=False)
    _shards: List[documentai.Document] = dataclasses.field(init=False, repr=False)

    def __post_init__(self):
        self._shards = _get_shards(gcs_prefix=self.gcs_prefix)
        self.pages = _pages_from_shards(shards=self._shards)
<<<<<<< HEAD
        self.entities = _entities_from_shards(shards=self._shards)

    pages: List[Page] = dataclasses.field(init=False, repr=False)
    entities: List[Entity] = dataclasses.field(init=False, repr=False)
    _shards: List[documentai.Document] = dataclasses.field(init=False, repr=False)

    def search_pages(
        self, target_string: str = None, pattern: str = None
    ) -> List[Page]:
        r"""Returns the list of Page containing target_string.

        Args:
            target_string (str):
                Optional. target str.
            pattern (str):
                Optional. regex str.

        Returns:
            List[Page]:
                A list of wrapped pages.

        """
        if (target_string is None and pattern is None) or (
            target_string is not None and pattern is not None
        ):
            raise ValueError(
                "Exactly one of target_string and pattern must be specified."
            )

        found_pages = []
        for page in self.pages:
            for paragraph in page.paragraphs:
                if target_string is not None and target_string in paragraph:
                    found_pages.append(page)
                    break
                elif pattern is not None and re.search(pattern, paragraph) is not None:
                    found_pages.append(page)
                    break
        return found_pages

    def get_entity_by_type(self, target_type: str) -> List[Entity]:
        r"""Returns a list of wrapped entities matching target_type.

        Args:
            target_type (str):
                Required. target_type.

        Returns:
            List[Entity]:
                A list of wrapped entities matching target_type.

        """
        return [entity for entity in self.entities if entity.type_ == target_type]
=======
        self.entities = _entities_from_shards(shards=self._shards)
>>>>>>> a2b8fd68
<|MERGE_RESOLUTION|>--- conflicted
+++ resolved
@@ -226,12 +226,7 @@
     def __post_init__(self):
         self._shards = _get_shards(gcs_prefix=self.gcs_prefix)
         self.pages = _pages_from_shards(shards=self._shards)
-<<<<<<< HEAD
         self.entities = _entities_from_shards(shards=self._shards)
-
-    pages: List[Page] = dataclasses.field(init=False, repr=False)
-    entities: List[Entity] = dataclasses.field(init=False, repr=False)
-    _shards: List[documentai.Document] = dataclasses.field(init=False, repr=False)
 
     def search_pages(
         self, target_string: str = None, pattern: str = None
@@ -280,6 +275,3 @@
 
         """
         return [entity for entity in self.entities if entity.type_ == target_type]
-=======
-        self.entities = _entities_from_shards(shards=self._shards)
->>>>>>> a2b8fd68
