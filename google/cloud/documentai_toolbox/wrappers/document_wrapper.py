# -*- coding: utf-8 -*-
# Copyright 2022 Google LLC
#
# Licensed under the Apache License, Version 2.0 (the "License");
# you may not use this file except in compliance with the License.
# You may obtain a copy of the License at
#
#     http://www.apache.org/licenses/LICENSE-2.0
#
# Unless required by applicable law or agreed to in writing, software
# distributed under the License is distributed on an "AS IS" BASIS,
# WITHOUT WARRANTIES OR CONDITIONS OF ANY KIND, either express or implied.
# See the License for the specific language governing permissions and
# limitations under the License.
#
"""Wrappers for Document AI Document type."""

import dataclasses
import re
from typing import List

from google.cloud import documentai
from google.cloud import storage

from google.cloud.documentai_toolbox.wrappers import page_wrapper, entity_wrapper


def _entities_from_shards(
    shards: documentai.Document,
) -> List[entity_wrapper.EntityWrapper]:
    r"""Returns a list of EntityWrappers.

    Args:
        shards (google.cloud.documentai.Document):
            Required. List of document shards.

    Returns:
        List[entity_wrapper.EntityWrapper] : returns a list of EntityWrappers.

    """
    result = []
    for shard in shards:
        for entity in shard.entities:
            result.append(entity_wrapper.EntityWrapper.from_documentai_entity(entity))
    return result


def _pages_from_shards(shards: documentai.Document) -> List[page_wrapper.PageWrapper]:
    r"""Returns a list of PageWrappers.

    Args:
        shards (google.cloud.documentai.Document):
            Required. List of document shards.

    Returns:
        List[page_wrapper.PageWrapper] : returns a list of PageWrappers.

    """
    result = []
    for shard in shards:
        text = shard.text
        for page in shard.pages:
            result.append(page_wrapper.PageWrapper.from_documentai_page(page, text))

    return result


def _get_bytes(output_bucket: str, output_prefix: str) -> List[bytes]:
    r"""Returns a list of shards as bytes.

    Args:
        output_bucket (str):
            Required. The name of the output_bucket.

        output_prefix (str):
            Required. The path to the target document.

            Format: `{optional_folder}/{operation-id}/{folder-id}`
                    where `{operation-id}` is the operation-id given from BatchProcessDocument
                    and `{folder-id}` is the number corresponding to the target document.

    Returns:
        List[bytes] : returns a list of shards as bytes.

    """
    result = []

    storage_client = storage.Client()

    blob_list = storage_client.list_blobs(output_bucket, prefix=output_prefix)

    for blob in blob_list:
        if blob.name.endswith(".json"):
            blob_as_bytes = blob.download_as_bytes()
            result.append(blob_as_bytes)

    return result


<<<<<<< HEAD
def _get_documents(gcs_prefix: str) -> List[documentai.Document]:
    r"""Returns a list of google.cloud.documentai.Document from shards.

    Args:
        gcs_prefix (str):
            Required. The gcs path to a single processed document.

            Format: `gs://{bucket}/{optional_folder}/{operation-id}/{folder-id}`
                    where `{operation-id}` is the operation-id given from BatchProcessDocument
                    and `{folder-id}` is the number corresponding to the target document.

    Returns:
        List[google.cloud.documentai.Document]:returns a list of google.cloud.documentai.Document from shards.

    """
=======
def _get_shards(gcs_prefix: str) -> List[documentai.Document]:
    """Gets shards from gcs_prefix location and returns a list of shards."""
>>>>>>> b5ac4caf

    shards = []

    match = re.match(r"gs://(.*?)/(.*)", gcs_prefix)

    if match is None:
        raise ValueError("gcs_prefix does not match accepted format")

    output_bucket, output_prefix = match.groups()

    file_check = re.match(r"(.*[.].*$)", output_prefix)

    if file_check is not None:
        raise ValueError("gcs_prefix cannot contain file types")

    byte_array = _get_bytes(output_bucket, output_prefix)

    for byte in byte_array:
        shards.append(documentai.Document.from_json(byte))

    return shards


def print_gcs_document_tree(gcs_prefix: str) -> None:
<<<<<<< HEAD
    r"""Prints a tree of Documents in gcs_prefix location.

    Args:
        gcs_prefix (str):
            Required. The gcs path to the folder containing all processed documents.

            Format: `gs://{bucket}/{optional_folder}/{operation-id}`
                    where `{operation-id}` is the operation-id given from BatchProcessDocument.

    Returns:
        None.

    """
=======
    """Prints a tree of Documents in gcs_prefix location."""
>>>>>>> b5ac4caf
    display_filename_prefix_middle = "├──"
    display_filename_prefix_last = "└──"

    match = re.match(r"gs://(.*?)/(.*)", gcs_prefix)

    if match is None:
        raise ValueError("gcs_prefix does not match accepted format")

    output_bucket, output_prefix = match.groups()

    file_check = re.match(r"(.*[.].*$)", output_prefix)

    if file_check is not None:
        raise ValueError("gcs_prefix cannot contain file types")

    storage_client = storage.Client()

    blob_list = storage_client.list_blobs(output_bucket, prefix=output_prefix)

    path_list = {}

    for blob in blob_list:
        file_path = blob.name.split("/")
        file_name = file_path.pop()

        file_path2 = "/".join(file_path)

        if file_path2 in path_list:
            path_list[file_path2] += f"{file_name},"
        else:
            path_list[file_path2] = f"{file_name},"

    for key in path_list:
        a = path_list[key].split(",")
        a.pop()
        print(f"{key}")
        togo = 4
        for idx, val in enumerate(a):
            if idx == len(a) - 1:
                if len(a) > 4:
                    print("│  ....")
                print(f"{display_filename_prefix_last}{val}\n")
            elif len(a) > 4 and togo != -1:
                togo -= 1
                print(f"{display_filename_prefix_middle}{val}")
            elif len(a) <= 4:
                print(f"{display_filename_prefix_middle}{val}")


@dataclasses.dataclass
class DocumentWrapper:
    r"""Represents a wrapped Document.

    A single Document protobuf message might be written as several JSON files on
    GCS by Document AI's BatchProcessDocuments method.  This class hides away the
    shards from the users and implements convenient methods for searching and
    extracting information within the Document.

    Attributes:
        gcs_prefix (str):
            Required.The gcs path to a single processed document.

            Format: `gs://{bucket}/{optional_folder}/{operation-id}/{folder-id}`
                    where `{operation-id}` is the operation-id given from BatchProcessDocument
                    and `{folder-id}` is the number corresponding to the target document.
    """

    gcs_prefix: str

    def __post_init__(self):
<<<<<<< HEAD
        self._shards = _get_documents(gcs_prefix=self.gcs_prefix)
=======
        self._shards = _get_shards(gcs_prefix=self.gcs_prefix)
>>>>>>> b5ac4caf
        self.pages = _pages_from_shards(shards=self._shards)
        self.entities = _entities_from_shards(shards=self._shards)

    pages: List[page_wrapper.PageWrapper] = dataclasses.field(init=False, repr=False)
    entities: List[entity_wrapper.EntityWrapper] = dataclasses.field(
        init=False, repr=False
    )
    _shards: List[documentai.Document] = dataclasses.field(init=False, repr=False)<|MERGE_RESOLUTION|>--- conflicted
+++ resolved
@@ -97,8 +97,8 @@
     return result
 
 
-<<<<<<< HEAD
-def _get_documents(gcs_prefix: str) -> List[documentai.Document]:
+
+def _get_shards(gcs_prefix: str) -> List[documentai.Document]:
     r"""Returns a list of google.cloud.documentai.Document from shards.
 
     Args:
@@ -113,11 +113,6 @@
         List[google.cloud.documentai.Document]:returns a list of google.cloud.documentai.Document from shards.
 
     """
-=======
-def _get_shards(gcs_prefix: str) -> List[documentai.Document]:
-    """Gets shards from gcs_prefix location and returns a list of shards."""
->>>>>>> b5ac4caf
-
     shards = []
 
     match = re.match(r"gs://(.*?)/(.*)", gcs_prefix)
@@ -141,7 +136,6 @@
 
 
 def print_gcs_document_tree(gcs_prefix: str) -> None:
-<<<<<<< HEAD
     r"""Prints a tree of Documents in gcs_prefix location.
 
     Args:
@@ -155,9 +149,6 @@
         None.
 
     """
-=======
-    """Prints a tree of Documents in gcs_prefix location."""
->>>>>>> b5ac4caf
     display_filename_prefix_middle = "├──"
     display_filename_prefix_last = "└──"
 
@@ -228,11 +219,7 @@
     gcs_prefix: str
 
     def __post_init__(self):
-<<<<<<< HEAD
-        self._shards = _get_documents(gcs_prefix=self.gcs_prefix)
-=======
         self._shards = _get_shards(gcs_prefix=self.gcs_prefix)
->>>>>>> b5ac4caf
         self.pages = _pages_from_shards(shards=self._shards)
         self.entities = _entities_from_shards(shards=self._shards)
 
