{
    "name": "documentai-toolbox",
    "name_pretty": "Document AI Toolbox",
<<<<<<< HEAD
    "issue_tracker": "https://github.com/googleapis/python-documentai-toolbox/issues",
    "client_documentation": "https://cloud.google.com/python/docs/reference/documentai-toolbox/latest/index.html",
=======
    "issue_tracker": "",
>>>>>>> 9c347302
    "release_level": "preview",
    "language": "python",
    "library_type": "OTHER",
    "repo": "googleapis/python-documentai-toolbox",
    "distribution_name": "google-cloud-documentai-toolbox",
    "requires_billing": true,
    "default_version": "v1",
<<<<<<< HEAD
    "codeowner_team": "@googleapis/cdpe-cloudai",
=======
    "codeowner_team": "@googleapis/cdpe-cloudai"
>>>>>>> 9c347302
}<|MERGE_RESOLUTION|>--- conflicted
+++ resolved
@@ -1,12 +1,8 @@
 {
     "name": "documentai-toolbox",
     "name_pretty": "Document AI Toolbox",
-<<<<<<< HEAD
     "issue_tracker": "https://github.com/googleapis/python-documentai-toolbox/issues",
     "client_documentation": "https://cloud.google.com/python/docs/reference/documentai-toolbox/latest/index.html",
-=======
-    "issue_tracker": "",
->>>>>>> 9c347302
     "release_level": "preview",
     "language": "python",
     "library_type": "OTHER",
@@ -14,9 +10,5 @@
     "distribution_name": "google-cloud-documentai-toolbox",
     "requires_billing": true,
     "default_version": "v1",
-<<<<<<< HEAD
-    "codeowner_team": "@googleapis/cdpe-cloudai",
-=======
     "codeowner_team": "@googleapis/cdpe-cloudai"
->>>>>>> 9c347302
 }