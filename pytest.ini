[pytest]
filterwarnings =
    # treat all warnings as errors
    error
    # Remove once https://github.com/protocolbuffers/protobuf/issues/12186 is fixed
    ignore:.*custom tp_new.*in Python 3.14:DeprecationWarning
    # Remove once https://github.com/dateutil/dateutil/issues/1314 is fixed
    ignore:datetime.datetime.utcfromtimestamp\(\) is deprecated:DeprecationWarning:dateutil.tz.tz
    # Remove once release PR https://github.com/googleapis/proto-plus-python/pull/391 is merged
    ignore:datetime.datetime.utcfromtimestamp\(\) is deprecated:DeprecationWarning:proto.datetime_helpers
    # Remove once release PR https://github.com/googleapis/python-api-common-protos/pull/191 is merged
    ignore:.*pkg_resources.declare_namespace:DeprecationWarning
    ignore:.*pkg_resources is deprecated as an API:DeprecationWarning
    # Remove once Python3.7 support is dropped https://github.com/googleapis/python-documentai-toolbox/issues/209
    ignore:distutils Version classes are deprecated:DeprecationWarning
<<<<<<< HEAD
    ignore:datetime.datetime.utcnow\(\) is deprecated:DeprecationWarning
=======
    # Remove once release PR https://github.com/googleapis/python-api-core/pull/555 is merged
    ignore:datetime.datetime.utcnow\(\) is deprecated:DeprecationWarning:google.api_core.datetime_helpers
>>>>>>> f5e15471
<|MERGE_RESOLUTION|>--- conflicted
+++ resolved
@@ -13,9 +13,5 @@
     ignore:.*pkg_resources is deprecated as an API:DeprecationWarning
     # Remove once Python3.7 support is dropped https://github.com/googleapis/python-documentai-toolbox/issues/209
     ignore:distutils Version classes are deprecated:DeprecationWarning
-<<<<<<< HEAD
-    ignore:datetime.datetime.utcnow\(\) is deprecated:DeprecationWarning
-=======
     # Remove once release PR https://github.com/googleapis/python-api-core/pull/555 is merged
-    ignore:datetime.datetime.utcnow\(\) is deprecated:DeprecationWarning:google.api_core.datetime_helpers
->>>>>>> f5e15471
+    ignore:datetime.datetime.utcnow\(\) is deprecated:DeprecationWarning:google.api_core.datetime_helpers